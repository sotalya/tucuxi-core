/*
* Copyright (C) 2017 Tucuxi SA
*/

#include <Eigen/Dense>
#include <Eigen/LU>

#include "tucucore/onecompartmentextra.h"
#include "tucucore/intakeevent.h"

namespace Tucuxi {
namespace Core {

OneCompartmentExtraMicro::OneCompartmentExtraMicro()
{
}

<<<<<<< HEAD
bool OneCompartmentExtra::checkInputs(const IntakeEvent& _intakeEvent, const ParameterSetEvent& _parameters)
=======
bool OneCompartmentExtraMicro::checkInputs(const IntakeEvent& _intakeEvent, const ParameterList& _parameters)
>>>>>>> 1dae2d6a
{
    bool bOK = true;

    if(!checkValue(_parameters.size() >= 4, "The number of parameters should be equal to 4."))
	    return false;
    
    m_D = _intakeEvent.getDose() * 1000;
<<<<<<< HEAD
    m_Cl = _parameters.getValue(0);
    m_F = _parameters.getValue(1);
    m_Ka = _parameters.getValue(2);
    m_V = _parameters.getValue(3);
    m_Ke = m_Cl / m_V;
    m_NbPoints = _intakeEvent.getNbPoints();
    m_Int = static_cast<int>((_intakeEvent.getInterval()).toMilliseconds());
=======
    m_Ke = _parameters[0].getValue();
    m_F = _parameters[1].getValue();
    m_Ka = _parameters[2].getValue();
    m_V = _parameters[3].getValue();
    m_NbPoints = _intakeEvent.getNumberPoints();
    m_Int = (_intakeEvent.getInterval()).toHours();
>>>>>>> 1dae2d6a

    // check the inputs
    bOK &= checkValue(m_D >= 0, "The dose is negative.");
    bOK &= checkValue(!std::isnan(m_D), "The dose is NaN.");
    bOK &= checkValue(!std::isinf(m_D), "The dose is Inf.");
    bOK &= checkValue(m_V > 0, "The volume is not greater than zero.");
    bOK &= checkValue(!std::isnan(m_V), "The m_V is NaN.");
    bOK &= checkValue(!std::isinf(m_V), "The _V is Inf.");
    bOK &= checkValue(m_F > 0, "The volume is not greater than zero.");
    bOK &= checkValue(!std::isnan(m_F), "The F is NaN.");
    bOK &= checkValue(!std::isinf(m_F), "The F is Inf.");
    bOK &= checkValue(m_Ke > 0, "The clearance is not greater than zero.");
    bOK &= checkValue(!std::isnan(m_Ke), "The CL is NaN.");
    bOK &= checkValue(!std::isinf(m_Ke), "The CL is Inf.");
    bOK &= checkValue(m_Ka > 0, "The clearance is not greater than zero.");
    bOK &= checkValue(!std::isnan(m_Ka), "The m_Ka is NaN.");
    bOK &= checkValue(!std::isinf(m_Ka), "The m_Ka is Inf.");
    bOK &= checkValue(m_NbPoints >= 0, "The number of points is zero or negative.");
    bOK &= checkValue(m_Int > 0, "The interval time is negative.");

    return bOK;
}


<<<<<<< HEAD
void OneCompartmentExtra::computeLogarithms(const IntakeEvent& _intakeEvent, const ParameterSetEvent& _parameters, Eigen::VectorXd& _times)
{
    setLogs(Logarithms::Ka, (-m_Ka * _times).array().exp());
    setLogs(Logarithms::Ke, (-m_Ke * _times).array().exp());
=======
void OneCompartmentExtraMicro::prepareComputations(const IntakeEvent& _intakeEvent, const ParameterList& _parameters)
{
}


void OneCompartmentExtraMicro::computeLogarithms(const IntakeEvent& _intakeEvent, const ParameterList& _parameters, Eigen::VectorXd& _times)
{
    m_precomputedLogarithms["Ka"] = (-m_Ka * _times).array().exp();
    m_precomputedLogarithms["Ke"] = (-m_Ke * _times).array().exp();
>>>>>>> 1dae2d6a
}


bool OneCompartmentExtraMicro::computeConcentrations(const Residuals& _inResiduals, Concentrations& _concentrations, Residuals& _outResiduals)
{
    bool bOK = true;
    Eigen::VectorXd concentrations1, concentrations2;

    // compute concenration1 and 2
    compute(_inResiduals, concentrations1, concentrations2);

    _outResiduals.push_back(concentrations1[m_NbPoints - 1]);
    _outResiduals.push_back(concentrations2[m_NbPoints - 1]);
    _concentrations.assign(concentrations1.data(), concentrations1.data() + concentrations1.size());	

    bOK &= checkValue(_outResiduals[0] >= 0, "The concentration1 is negative.");
    bOK &= checkValue(_outResiduals[1] >= 0, "The concentration2 is negative.");

    return bOK;
}

bool OneCompartmentExtraMicro::computeConcentration(const Value& _atTime, const Residuals& _inResiduals, Concentrations& _concentrations, Residuals& _outResiduals)
{
    Eigen::VectorXd concentrations1, concentrations2;

    // compute concenration1 and 2
    compute(_inResiduals, concentrations1, concentrations2);

    // return concentraions (computation with atTime (current time))
    _concentrations.push_back(concentrations1[0]);
    _concentrations.push_back(concentrations2[0]);
    
    // interval=0 means that it is the last cycle, so final residual = 0
    if (m_Int == 0) {
        concentrations1[1] = 0;
        concentrations2[1] = 0;
    }

    // Return final residual (computation with m_Int (interval))
    _outResiduals.push_back(concentrations1[1]);
    _outResiduals.push_back(concentrations2[1]);

    bool bOK = checkValue(_outResiduals[0] >= 0, "The final residual1 is negative.");
    bOK &= checkValue(_outResiduals[1] >= 0, "The final residual2 is negative.");
    bOK &= checkValue(_concentrations[0] >= 0, "The concentration1 is negative.");
    bOK &= checkValue(_concentrations[1] >= 0, "The concentration2 is negative.");

    return bOK;
}

OneCompartmentExtraMacro::OneCompartmentExtraMacro() : OneCompartmentExtraMicro()
{
}

bool OneCompartmentExtraMacro::checkInputs(const IntakeEvent& _intakeEvent, const ParameterList& _parameters)
{
    bool bOK = true;

    if(!checkValue(_parameters.size() >= 4, "The number of parameters should be equal to 4."))
	    return false;
    
    m_D = _intakeEvent.getDose() * 1000;
    Value cl = _parameters[0].getValue(); // clearance
    m_F = _parameters[1].getValue();
    m_Ka = _parameters[2].getValue();
    m_V = _parameters[3].getValue();
    m_Ke = cl / m_V;
    m_NbPoints = _intakeEvent.getNumberPoints();
    m_Int = (_intakeEvent.getInterval()).toHours();

    // check the inputs
    bOK &= checkValue(m_D >= 0, "The dose is negative.");
    bOK &= checkValue(!std::isnan(m_D), "The dose is NaN.");
    bOK &= checkValue(!std::isinf(m_D), "The dose is Inf.");
    bOK &= checkValue(m_V > 0, "The volume is not greater than zero.");
    bOK &= checkValue(!std::isnan(m_V), "The m_V is NaN.");
    bOK &= checkValue(!std::isinf(m_V), "The _V is Inf.");
    bOK &= checkValue(m_F > 0, "The volume is not greater than zero.");
    bOK &= checkValue(!std::isnan(m_F), "The F is NaN.");
    bOK &= checkValue(!std::isinf(m_F), "The F is Inf.");
    bOK &= checkValue(cl > 0, "The clearance is not greater than zero.");
    bOK &= checkValue(!std::isnan(cl), "The clearance is NaN.");
    bOK &= checkValue(!std::isinf(cl), "The clearance is Inf.");
    bOK &= checkValue(m_Ka > 0, "The ka is not greater than zero.");
    bOK &= checkValue(!std::isnan(m_Ka), "The m_Ka is NaN.");
    bOK &= checkValue(!std::isinf(m_Ka), "The m_Ka is Inf.");
    bOK &= checkValue(m_NbPoints >= 0, "The number of points is zero or negative.");
    bOK &= checkValue(m_Int > 0, "The interval time is negative.");

    return bOK;
}

}
}<|MERGE_RESOLUTION|>--- conflicted
+++ resolved
@@ -15,11 +15,7 @@
 {
 }
 
-<<<<<<< HEAD
-bool OneCompartmentExtra::checkInputs(const IntakeEvent& _intakeEvent, const ParameterSetEvent& _parameters)
-=======
-bool OneCompartmentExtraMicro::checkInputs(const IntakeEvent& _intakeEvent, const ParameterList& _parameters)
->>>>>>> 1dae2d6a
+bool OneCompartmentExtraMicro::checkInputs(const IntakeEvent& _intakeEvent, const ParameterSetEvent& _parameters)
 {
     bool bOK = true;
 
@@ -27,22 +23,12 @@
 	    return false;
     
     m_D = _intakeEvent.getDose() * 1000;
-<<<<<<< HEAD
-    m_Cl = _parameters.getValue(0);
+    m_Ke = _parameters.getValue(0);
     m_F = _parameters.getValue(1);
     m_Ka = _parameters.getValue(2);
     m_V = _parameters.getValue(3);
-    m_Ke = m_Cl / m_V;
     m_NbPoints = _intakeEvent.getNbPoints();
-    m_Int = static_cast<int>((_intakeEvent.getInterval()).toMilliseconds());
-=======
-    m_Ke = _parameters[0].getValue();
-    m_F = _parameters[1].getValue();
-    m_Ka = _parameters[2].getValue();
-    m_V = _parameters[3].getValue();
-    m_NbPoints = _intakeEvent.getNumberPoints();
-    m_Int = (_intakeEvent.getInterval()).toHours();
->>>>>>> 1dae2d6a
+    m_Int = static_cast<int>((_intakeEvent.getInterval()).toHours());
 
     // check the inputs
     bOK &= checkValue(m_D >= 0, "The dose is negative.");
@@ -67,22 +53,10 @@
 }
 
 
-<<<<<<< HEAD
-void OneCompartmentExtra::computeLogarithms(const IntakeEvent& _intakeEvent, const ParameterSetEvent& _parameters, Eigen::VectorXd& _times)
+void OneCompartmentExtraMicro::computeLogarithms(const IntakeEvent& _intakeEvent, const ParameterSetEvent& _parameters, Eigen::VectorXd& _times)
 {
     setLogs(Logarithms::Ka, (-m_Ka * _times).array().exp());
     setLogs(Logarithms::Ke, (-m_Ke * _times).array().exp());
-=======
-void OneCompartmentExtraMicro::prepareComputations(const IntakeEvent& _intakeEvent, const ParameterList& _parameters)
-{
-}
-
-
-void OneCompartmentExtraMicro::computeLogarithms(const IntakeEvent& _intakeEvent, const ParameterList& _parameters, Eigen::VectorXd& _times)
-{
-    m_precomputedLogarithms["Ka"] = (-m_Ka * _times).array().exp();
-    m_precomputedLogarithms["Ke"] = (-m_Ke * _times).array().exp();
->>>>>>> 1dae2d6a
 }
 
 
@@ -137,7 +111,7 @@
 {
 }
 
-bool OneCompartmentExtraMacro::checkInputs(const IntakeEvent& _intakeEvent, const ParameterList& _parameters)
+bool OneCompartmentExtraMacro::checkInputs(const IntakeEvent& _intakeEvent, const ParameterSetEvent& _parameters)
 {
     bool bOK = true;
 
@@ -145,12 +119,12 @@
 	    return false;
     
     m_D = _intakeEvent.getDose() * 1000;
-    Value cl = _parameters[0].getValue(); // clearance
-    m_F = _parameters[1].getValue();
-    m_Ka = _parameters[2].getValue();
-    m_V = _parameters[3].getValue();
+    Value cl = _parameters.getValue(0); // clearance
+    m_F = _parameters.getValue(1);
+    m_Ka = _parameters.getValue(2);
+    m_V = _parameters.getValue(3);
     m_Ke = cl / m_V;
-    m_NbPoints = _intakeEvent.getNumberPoints();
+    m_NbPoints = _intakeEvent.getNbPoints();
     m_Int = (_intakeEvent.getInterval()).toHours();
 
     // check the inputs
