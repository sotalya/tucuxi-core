/*
* Copyright (C) 2017 Tucuxi SA
*/

#include "tucucommon/loggerhelper.h"
#include "tucucommon/general.h"

#include "tucucore/intakeevent.h"
#include "tucucore/intakeintervalcalculator.h"

namespace Tucuxi {
namespace Core {



void PertinentTimesCalculatorStandard::calculateTimes(const IntakeEvent& _intakeEvent,
              int _nbPoints,
              Eigen::VectorXd& _times)
{
    for(int i = 0; i < _nbPoints; i++) {
        _times[i] = static_cast<double>(i) / static_cast<double>(_nbPoints - 1) * static_cast<double>(_intakeEvent.getInterval().toHours());
    }
}

void PertinentTimesCalculatorInfusion::calculateTimes(const IntakeEvent& _intakeEvent,
              int _nbPoints,
              Eigen::VectorXd& _times)
{
    double infusionTime = _intakeEvent.getInfusionTime().toHours();
    double interval = _intakeEvent.getInterval().toHours();

    if (_nbPoints == 2) {
        _times[0] = 0;
        _times[1] = interval;
        return;
    }

    if (_nbPoints == 1) {
        _times[0] = interval;
        return;
    }

    double postTime = interval - infusionTime;

    int nbInfus = std::max(2, static_cast<int>((infusionTime / interval) * static_cast<double>(_nbPoints)));
    int nbPost = _nbPoints - nbInfus;

    for(int i = 0; i < nbInfus; i++) {
        _times[i] = static_cast<double>(i) / static_cast<double>(nbInfus - 1) * infusionTime;
    }

    for(int i = 0; i < nbPost; i++) {
        _times[i + nbInfus] = infusionTime + static_cast<double>(i + 1) / static_cast<double>(nbPost) * postTime;
    }
}


IntakeIntervalCalculator::~IntakeIntervalCalculator()
{}

bool IntakeIntervalCalculator::checkValue(bool _isOk, const std::string& _errMsg)
{
    if (!_isOk) {
        static Tucuxi::Common::LoggerHelper logger;
        logger.error(_errMsg);
        //assert(false);
    }
    return _isOk;
}

IntakeIntervalCalculatorAnalytical::~IntakeIntervalCalculatorAnalytical()
{
    delete m_pertinentTimesCalculator;
}

ComputingResult IntakeIntervalCalculatorAnalytical::calculateIntakePoints(
        std::vector<Concentrations>& _concentrations,
        TimeOffsets & _times,
        const IntakeEvent& _intakeEvent,
        const ParameterSetEvent& _parameters,
        const Residuals& _inResiduals,
        bool _isAll,
        Residuals & _outResiduals,
        const bool _isDensityConstant)
{
    if (m_firstCalculation) {
        m_firstCalculation = false;
        m_lastThreadId = std::this_thread::get_id();
    }
    else {
        if (m_lastThreadId != std::this_thread::get_id()) {
            // Somthing strange. It should not be used by another thread
            // Maybe raise an error here
        }
    }
    TMP_UNUSED_PARAMETER(_isDensityConstant);
    m_loggingErrors = false;
    if (!checkInputs(_intakeEvent, _parameters))
    {
        m_loggingErrors = true;
        return ComputingResult::BadParameters;
    }
    m_loggingErrors = true;

    // Create our serie of times
    int nbPoints = _intakeEvent.getNbPoints();

    Eigen::VectorXd times(nbPoints);
    m_pertinentTimesCalculator->calculateTimes(_intakeEvent, nbPoints, times);

    // Can we reuse cached exponentials?
    if (!m_cache.get(_intakeEvent.getInterval(), _parameters, nbPoints, m_precomputedExponentials))	{
        computeExponentials(times);
        m_cache.set(_intakeEvent.getInterval(), _parameters, nbPoints, m_precomputedExponentials);
    }

    if (!computeConcentrations(_inResiduals, _isAll, _concentrations, _outResiduals)) {
        return ComputingResult::BadConcentration;
    }

    times = times.array() + _intakeEvent.getOffsetTime().toHours();
    _times.assign(times.data(), times.data() + times.size());

    return ComputingResult::Ok;
}


ComputingResult IntakeIntervalCalculatorAnalytical::calculateIntakeSinglePoint(
    std::vector<Concentrations>& _concentrations,
    const IntakeEvent& _intakeEvent,
    const ParameterSetEvent& _parameters,
    const Residuals& _inResiduals,
    const Value& _atTime,
    bool _isAll,
    Residuals& _outResiduals)
{
    if (m_firstCalculation) {
        m_firstCalculation = false;
        m_lastThreadId = std::this_thread::get_id();
    }
    else {
        if (m_lastThreadId != std::this_thread::get_id()) {
            // Somthing strange. It should not be used by another thread
            // Maybe raise an error here
        }
    }

    if (!checkInputs(_intakeEvent, _parameters)) {
        return ComputingResult::BadParameters;
    }
    
    // To reuse interface of computeExponentials with multiple points, remaine time as a vector.
    Eigen::VectorXd times(2); 
    times << static_cast<double>(_atTime), static_cast<double>(_intakeEvent.getInterval().toHours());

    computeExponentials(times);

    if (!computeConcentration(_atTime, _inResiduals, _isAll, _concentrations, _outResiduals)) {
        return ComputingResult::BadConcentration;
    }

    return ComputingResult::Ok;
}

IntakeIntervalCalculatorRK4::~IntakeIntervalCalculatorRK4()
{}


IntakeIntervalCalculator::Result IntakeIntervalCalculatorRK4::calculateIntakePoints(
    std::vector<Concentrations>& _concentrations,
    TimeOffsets & _times,
    const IntakeEvent& _intakeEvent,
    const ParameterSetEvent& _parameters,
     const Residuals& _inResiduals,
     bool _isAll,
     Residuals & _outResiduals,
     const bool _isDensityConstant)
 {
    if (m_firstCalculation) {
        m_firstCalculation = false;
        m_lastThreadId = std::this_thread::get_id();
    }
    else {
        if (m_lastThreadId != std::this_thread::get_id()) {
            // Somthing strange. It should not be used by another thread
            // Maybe raise an error here
        }
    }
     TMP_UNUSED_PARAMETER(_isDensityConstant);
     if (!checkInputs(_intakeEvent, _parameters))
     {
         return Result::BadParameters;
     }

     // Create our serie of times
     int nbPoints = _intakeEvent.getNbPoints();
     int toHours = _intakeEvent.getInterval().toHours();

     TMP_UNUSED_PARAMETER(toHours);

    // YTA : This LinSpaced function crashes on Linux, so using a custom
    // method...
//    Eigen::VectorXd times = Eigen::VectorXd::LinSpaced(_intakeEvent.getNbPoints(), 0, _intakeEvent.getInterval().toHours());
    Eigen::VectorXd times(nbPoints);
    // Shall we use nbPoints-1 or nbPoints?
    for(int i=0;i< nbPoints; i++)
        times[i] = ((double) i)/((double)nbPoints-1)*(double)_intakeEvent.getInterval().toHours();

    /* RTH: removed exponentials calcul/fetch from here.*/
    if (!computeConcentrations(_inResiduals, _isAll, _concentrations, _outResiduals)) {
        return Result::BadConcentration;
    }

    times = times.array() + _intakeEvent.getOffsetTime().toHours();
    _times.assign(times.data(), times.data() + times.size());

    return Result::Ok;

/*
    //1.interpolate and check error (assume nbPoints is always odd)
    //2. if error ok return current result, else increase density and rerun (for now just rerun with new density
    //and discard old, but eventually should add to existing with a merge of vectors
    if (isFixedDensity || densityError(timesv, concsv) < density_error_thresh || nbPoints > MAX_PT_DENSITY) {
        //Set the new residual
        finalResiduals[0] = concsv[nbPoints - 1];
        POSTCONDCONT(finalResiduals[0] >= 0, SHOULDNTGONEGATIVE, "The concentration is negative.")
        concs.assign(concsv.data(), concsv.data() + concsv.size());
        timesv = timesv.array() + ink.offsettime;
        times.assign(timesv.data(), timesv.data() + timesv.size());
        return Result::Ok;
    }

    // Need more points!
    return Result::DensityError;
*/
}


IntakeIntervalCalculator::Result IntakeIntervalCalculatorRK4::calculateIntakeSinglePoint(
    std::vector<Concentrations>& _concentrations,
    const IntakeEvent& _intakeEvent,
    const ParameterSetEvent& _parameters,
    const Residuals& _inResiduals,
    const Value& _atTime,
    bool _isAll,
    Residuals& _outResiduals)
{
<<<<<<< HEAD
    if (m_firstCalculation) {
        m_firstCalculation = false;
        m_lastThreadId = std::this_thread::get_id();
=======
    if (!_isOk) {
        if (m_loggingErrors) {
            static Tucuxi::Common::LoggerHelper logger;
            logger.error(_errMsg);
        }
>>>>>>> 3a1f8465
    }
    else {
        if (m_lastThreadId != std::this_thread::get_id()) {
            // Somthing strange. It should not be used by another thread
            // Maybe raise an error here
        }
    }

    if (!checkInputs(_intakeEvent, _parameters)) {
        return Result::BadParameters;
    }
    
    // To reuse interface of computeExponentials with multiple points, remaine time as a vector.
    Eigen::VectorXd times(2); 
    times << static_cast<double>(_atTime), static_cast<double>(_intakeEvent.getInterval().toHours());

    computeExponentials(times);

    if (!computeConcentration(_atTime, _inResiduals, _isAll, _concentrations, _outResiduals)) {
        return Result::BadConcentration;
    }

    return Result::Ok;
}



} // namespace Core
} // namespace Tucuxi
<|MERGE_RESOLUTION|>--- conflicted
+++ resolved
@@ -57,16 +57,6 @@
 
 IntakeIntervalCalculator::~IntakeIntervalCalculator()
 {}
-
-bool IntakeIntervalCalculator::checkValue(bool _isOk, const std::string& _errMsg)
-{
-    if (!_isOk) {
-        static Tucuxi::Common::LoggerHelper logger;
-        logger.error(_errMsg);
-        //assert(false);
-    }
-    return _isOk;
-}
 
 IntakeIntervalCalculatorAnalytical::~IntakeIntervalCalculatorAnalytical()
 {
@@ -105,6 +95,11 @@
     // Create our serie of times
     int nbPoints = _intakeEvent.getNbPoints();
 
+    // TMP_UNUSED_PARAMETER(toHours);
+
+    // YTA : This LinSpaced function crashes on Linux, so using a custom
+    // method...
+//    Eigen::VectorXd times = Eigen::VectorXd::LinSpaced(_intakeEvent.getNbPoints(), 0, _intakeEvent.getInterval().toHours());
     Eigen::VectorXd times(nbPoints);
     m_pertinentTimesCalculator->calculateTimes(_intakeEvent, nbPoints, times);
 
@@ -162,11 +157,23 @@
     return ComputingResult::Ok;
 }
 
+
+bool IntakeIntervalCalculator::checkValue(bool _isOk, const std::string& _errMsg)
+{
+    if (!_isOk) {
+        if (m_loggingErrors) {
+            static Tucuxi::Common::LoggerHelper logger;
+            logger.error(_errMsg);
+        }
+    }
+    return _isOk;
+}
+
 IntakeIntervalCalculatorRK4::~IntakeIntervalCalculatorRK4()
 {}
 
 
-IntakeIntervalCalculator::Result IntakeIntervalCalculatorRK4::calculateIntakePoints(
+ComputingResult IntakeIntervalCalculatorRK4::calculateIntakePoints(
     std::vector<Concentrations>& _concentrations,
     TimeOffsets & _times,
     const IntakeEvent& _intakeEvent,
@@ -189,7 +196,7 @@
      TMP_UNUSED_PARAMETER(_isDensityConstant);
      if (!checkInputs(_intakeEvent, _parameters))
      {
-         return Result::BadParameters;
+         return ComputingResult::BadParameters;
      }
 
      // Create our serie of times
@@ -208,13 +215,13 @@
 
     /* RTH: removed exponentials calcul/fetch from here.*/
     if (!computeConcentrations(_inResiduals, _isAll, _concentrations, _outResiduals)) {
-        return Result::BadConcentration;
+        return ComputingResult::BadConcentration;
     }
 
     times = times.array() + _intakeEvent.getOffsetTime().toHours();
     _times.assign(times.data(), times.data() + times.size());
 
-    return Result::Ok;
+    return ComputingResult::Ok;
 
 /*
     //1.interpolate and check error (assume nbPoints is always odd)
@@ -236,7 +243,7 @@
 }
 
 
-IntakeIntervalCalculator::Result IntakeIntervalCalculatorRK4::calculateIntakeSinglePoint(
+ComputingResult IntakeIntervalCalculatorRK4::calculateIntakeSinglePoint(
     std::vector<Concentrations>& _concentrations,
     const IntakeEvent& _intakeEvent,
     const ParameterSetEvent& _parameters,
@@ -245,17 +252,9 @@
     bool _isAll,
     Residuals& _outResiduals)
 {
-<<<<<<< HEAD
-    if (m_firstCalculation) {
-        m_firstCalculation = false;
-        m_lastThreadId = std::this_thread::get_id();
-=======
-    if (!_isOk) {
-        if (m_loggingErrors) {
-            static Tucuxi::Common::LoggerHelper logger;
-            logger.error(_errMsg);
-        }
->>>>>>> 3a1f8465
+    if (m_firstCalculation) {
+        m_firstCalculation = false;
+        m_lastThreadId = std::this_thread::get_id();
     }
     else {
         if (m_lastThreadId != std::this_thread::get_id()) {
@@ -265,7 +264,7 @@
     }
 
     if (!checkInputs(_intakeEvent, _parameters)) {
-        return Result::BadParameters;
+        return ComputingResult::BadParameters;
     }
     
     // To reuse interface of computeExponentials with multiple points, remaine time as a vector.
@@ -275,13 +274,11 @@
     computeExponentials(times);
 
     if (!computeConcentration(_atTime, _inResiduals, _isAll, _concentrations, _outResiduals)) {
-        return Result::BadConcentration;
-    }
-
-    return Result::Ok;
-}
-
-
+        return ComputingResult::BadConcentration;
+    }
+
+    return ComputingResult::Ok;
+}
 
 } // namespace Core
 } // namespace Tucuxi
