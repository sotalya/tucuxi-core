--- conflicted
+++ resolved
@@ -15,11 +15,7 @@
 /// \ingroup TucuCore
 /// \brief Intake interval calculator for the two compartment bolus algorithm
 /// \sa IntakeIntervalCalculator
-<<<<<<< HEAD
-class TwoCompartmentBolus : public IntakeIntervalCalculatorBase<TwoCompartmentBolusLogarithms>
-=======
-class TwoCompartmentBolusMicro : public IntakeIntervalCalculator
->>>>>>> 1dae2d6a
+class TwoCompartmentBolusMicro : public IntakeIntervalCalculatorBase<TwoCompartmentBolusLogarithms>
 {
 public:
     /// \brief Constructor
@@ -61,9 +57,9 @@
 
     // Calculate concentrations for comp1 and comp2
     _concentrations1 = 
-        ((A * m_precomputedLogarithms["Alpha"]) + (B * m_precomputedLogarithms["Beta"])) / (2 * m_RootK);
+        ((A * logs(Logarithms::Alpha)) + (B * logs(Logarithms::Beta))) / (2 * m_RootK);
     _concentrations2 = 
-        ((A2 * m_precomputedLogarithms["Alpha"]) + (BB2 * m_precomputedLogarithms["Beta"])) / (2 * m_RootK);
+        ((A2 * logs(Logarithms::Alpha)) + (BB2 * logs(Logarithms::Beta))) / (2 * m_RootK);
 }
 
 class TwoCompartmentBolusMacro : public TwoCompartmentBolusMicro
@@ -72,7 +68,7 @@
     TwoCompartmentBolusMacro();
 
 protected:
-    virtual bool checkInputs(const IntakeEvent& _intakeEvent, const ParameterList& _parameters) override;
+    virtual bool checkInputs(const IntakeEvent& _intakeEvent, const ParameterSetEvent& _parameters) override;
 
 };
 
