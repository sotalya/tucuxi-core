--- conflicted
+++ resolved
@@ -15,11 +15,7 @@
 /// \ingroup TucuCore
 /// \brief Intake interval calculator for the one compartment extravascular algorithm
 /// \sa IntakeIntervalCalculator
-<<<<<<< HEAD
-class OneCompartmentExtra : public IntakeIntervalCalculatorBase<EOneCompartmentExtraLogarithms>
-=======
-class OneCompartmentExtraMicro : public IntakeIntervalCalculator
->>>>>>> 1dae2d6a
+class OneCompartmentExtraMicro : public IntakeIntervalCalculatorBase<EOneCompartmentExtraLogarithms>
 {
 public:
     /// \brief Constructor
@@ -74,7 +70,7 @@
     OneCompartmentExtraMacro();
 
 protected:
-    virtual bool checkInputs(const IntakeEvent& _intakeEvent, const ParameterList& _parameters) override;
+    virtual bool checkInputs(const IntakeEvent& _intakeEvent, const ParameterSetEvent& _parameters) override;
 
 };
 
