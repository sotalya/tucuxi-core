
## ----------------------------------------------------------------------------
##
## TucuMath Makefile
##
## ----------------------------------------------------------------------------

NAME := tucucore
TYPE := LIB

# Let's keep it in alphabetical order
SOURCES := cachedlogarithms.cpp \
		   concentrationcalculator.cpp \
		   corecomponent.cpp \
           covariateextractor.cpp \
           dosage.cpp \
		   drugmodel.cpp \
           drugtreatment.cpp \
           hardcodedoperation.cpp \
           intakeextractor.cpp \
           intakeintervalcalculator.cpp \
		   intaketocalculatorassociator.cpp \
		   onecompartmentbolus.cpp \
           onecompartmentextra.cpp \
<<<<<<< HEAD
           onecompartmentintra.cpp \
		   operation.cpp \
		   parameter.cpp \
		   parametersextractor.cpp \
		   pkmodel.cpp \
		   sampleextractor.cpp \
           targetextractor.cpp \
		   threecompartmentbolus.cpp \
           threecompartmentextra.cpp \
           threecompartmentintra.cpp \
		   twocompartmentbolus.cpp \
           twocompartmentextra.cpp \
           twocompartmentintra.cpp

=======
           onecompartmentinfusion.cpp \
           twocompartmentbolus.cpp \
           twocompartmentextra.cpp \
           twocompartmentinfusion.cpp \
           threecompartmentbolus.cpp \
           threecompartmentextra.cpp \
           threecompartmentinfusion.cpp \
           intakeextractor.cpp \
           dosage.cpp \
           operation.cpp \
           hardcodedoperation.cpp
>>>>>>> 1dae2d6a
INCLUDES := . \
            ../../libs/eigen-3.3.2 \
            ../../libs/boost-1.63.0 \
            ../../libs/date-master-20170711 \
            ../../libs/spdlog-master-20170622/include
LIBS :=
EXTLIBS :=
DEFINES :=

include $(TUCUXI_ROOT)/make/rules.mak<|MERGE_RESOLUTION|>--- conflicted
+++ resolved
@@ -10,46 +10,32 @@
 
 # Let's keep it in alphabetical order
 SOURCES := cachedlogarithms.cpp \
-		   concentrationcalculator.cpp \
-		   corecomponent.cpp \
+           concentrationcalculator.cpp \
+           corecomponent.cpp \
            covariateextractor.cpp \
            dosage.cpp \
-		   drugmodel.cpp \
+           drugmodel.cpp \
            drugtreatment.cpp \
            hardcodedoperation.cpp \
            intakeextractor.cpp \
            intakeintervalcalculator.cpp \
-		   intaketocalculatorassociator.cpp \
-		   onecompartmentbolus.cpp \
+           intaketocalculatorassociator.cpp \
+           onecompartmentbolus.cpp \
            onecompartmentextra.cpp \
-<<<<<<< HEAD
            onecompartmentintra.cpp \
-		   operation.cpp \
-		   parameter.cpp \
-		   parametersextractor.cpp \
-		   pkmodel.cpp \
-		   sampleextractor.cpp \
+           operation.cpp \
+           parameter.cpp \
+           parametersextractor.cpp \
+           pkmodel.cpp \
+           sampleextractor.cpp \
            targetextractor.cpp \
-		   threecompartmentbolus.cpp \
+           threecompartmentbolus.cpp \
            threecompartmentextra.cpp \
            threecompartmentintra.cpp \
-		   twocompartmentbolus.cpp \
+           twocompartmentbolus.cpp \
            twocompartmentextra.cpp \
            twocompartmentintra.cpp
 
-=======
-           onecompartmentinfusion.cpp \
-           twocompartmentbolus.cpp \
-           twocompartmentextra.cpp \
-           twocompartmentinfusion.cpp \
-           threecompartmentbolus.cpp \
-           threecompartmentextra.cpp \
-           threecompartmentinfusion.cpp \
-           intakeextractor.cpp \
-           dosage.cpp \
-           operation.cpp \
-           hardcodedoperation.cpp
->>>>>>> 1dae2d6a
 INCLUDES := . \
             ../../libs/eigen-3.3.2 \
             ../../libs/boost-1.63.0 \
