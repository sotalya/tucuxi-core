/*
* Copyright (C) 2017 Tucuxi SA
*/

#include <Eigen/Dense>

#include "tucucore/twocompartmentbolus.h"
#include "tucucore/intakeevent.h"

namespace Tucuxi {
namespace Core {

TwoCompartmentBolusMicro::TwoCompartmentBolusMicro()
{
}

<<<<<<< HEAD
bool TwoCompartmentBolus::checkInputs(const IntakeEvent& _intakeEvent, const ParameterSetEvent& _parameters)
=======
bool TwoCompartmentBolusMicro::checkInputs(const IntakeEvent& _intakeEvent, const ParameterList& _parameters)
>>>>>>> 1dae2d6a
{
    bool bOK = true;

    if(!checkValue(_parameters.size() >= 4, "The number of parameters should be equal to 4."))
	    return false;
    
    m_D = _intakeEvent.getDose() * 1000;
<<<<<<< HEAD
    m_Cl = _parameters.getValue(0);
    m_Q = _parameters.getValue(1);
    m_V1 = _parameters.getValue(2);
    m_V2 = _parameters.getValue(3);
    m_Ke = m_Cl / m_V1;
    m_K12 = m_Q / m_V1;
    m_K21 = m_Q / m_V2;
    m_NbPoints = _intakeEvent.getNbPoints();
=======
    m_V1 = _parameters[0].getValue();
    m_Ke = _parameters[1].getValue();
    m_K12 = _parameters[2].getValue();
    m_K21 = _parameters[3].getValue();
    m_NbPoints = _intakeEvent.getNumberPoints();
    m_Int = (_intakeEvent.getInterval()).toHours();
>>>>>>> 1dae2d6a

    bOK &= checkValue(m_D >= 0, "The dose is negative.");
    bOK &= checkValue(!std::isnan(m_D), "The dose is NaN.");
    bOK &= checkValue(!std::isinf(m_D), "The dose is Inf.");
    bOK &= checkValue(m_Ke > 0, "The Ke is not greater than zero.");
    bOK &= checkValue(!std::isnan(m_Ke), "The Ke is NaN.");
    bOK &= checkValue(!std::isinf(m_Ke), "The Ke is Inf.");
    bOK &= checkValue(m_K12 > 0, "The K12 is not greater than zero.");
    bOK &= checkValue(!std::isnan(m_K12), "The K12 is NaN.");
    bOK &= checkValue(!std::isinf(m_K12), "The K12 is Inf.");
    bOK &= checkValue(m_K21 > 0, "The K21 is not greater than zero.");
    bOK &= checkValue(!std::isnan(m_K21), "The K21 is NaN.");
    bOK &= checkValue(!std::isinf(m_K21), "The K21 is Inf.");
    bOK &= checkValue(m_NbPoints >= 0, "The number of points is zero or negative.");
    bOK &= checkValue(m_Int > 0, "The interval time is negative.");

    Value sumK = m_Ke + m_K12 + m_K21;
    m_RootK = std::sqrt((sumK * sumK) - (4 * m_K21 * m_Ke));
    m_Alpha = (sumK + m_RootK)/2;
    m_Beta = (sumK - m_RootK)/2;

    return bOK;
}


<<<<<<< HEAD
void TwoCompartmentBolus::computeLogarithms(const IntakeEvent& _intakeEvent, const ParameterSetEvent& _parameters, Eigen::VectorXd& _times)
{
    setLogs(Logarithms::Alpha, (-m_Alpha * _times).array().exp());
    setLogs(Logarithms::Beta, (-m_Beta * _times).array().exp());
=======
void TwoCompartmentBolusMicro::prepareComputations(const IntakeEvent& _intakeEvent, const ParameterList& _parameters)
{
}


void TwoCompartmentBolusMicro::computeLogarithms(const IntakeEvent& _intakeEvent, const ParameterList& _parameters, Eigen::VectorXd& _times)
{
    m_precomputedLogarithms["Alpha"] = (-m_Alpha * _times).array().exp();
    m_precomputedLogarithms["Beta"] = (-m_Beta * _times).array().exp();
>>>>>>> 1dae2d6a
}


bool TwoCompartmentBolusMicro::computeConcentrations(const Residuals& _inResiduals, Concentrations& _concentrations, Residuals& _outResiduals)
{
    Eigen::VectorXd concentrations1, concentrations2;

    // Calculate concentrations for comp1 and comp2
<<<<<<< HEAD
    Eigen::VectorXd concentrations1 = 
        ((A * logs(Logarithms::Alpha)) + (B * logs(Logarithms::Beta))) / (2 * m_RootK);
    Eigen::VectorXd concentrations2 = 
        ((A2 * logs(Logarithms::Alpha)) + (BB2 * logs(Logarithms::Beta))) / (2 * m_RootK);
=======
    compute(_inResiduals, concentrations1, concentrations2);
>>>>>>> 1dae2d6a

    // return concentrations of comp1 and comp2
    _outResiduals.push_back(concentrations1[m_NbPoints - 1]);
    _outResiduals.push_back(concentrations2[m_NbPoints - 1]);

    _concentrations.assign(concentrations1.data(), concentrations1.data() + concentrations1.size());	

    bool bOK = checkValue(_outResiduals[0] >= 0, "The concentration1 is negative.");
    bOK &= checkValue(_outResiduals[1] >= 0, "The concentration2 is negative.");

    return bOK;
}


bool TwoCompartmentBolusMicro::computeConcentration(const Value& _atTime, const Residuals& _inResiduals, Concentrations& _concentrations, Residuals& _outResiduals)
{
    Eigen::VectorXd concentrations1, concentrations2;

    // Calculate concentrations for comp1 and comp2
<<<<<<< HEAD
    Eigen::VectorXd concentrations1 = 
        ((A * logs(Logarithms::Alpha)) + (B * logs(Logarithms::Beta))) / (2 * m_RootK);
    Eigen::VectorXd concentrations2 = 
        ((A2 * logs(Logarithms::Alpha)) + (BB2 * logs(Logarithms::Beta))) / (2 * m_RootK);
=======
    compute(_inResiduals, concentrations1, concentrations2);
>>>>>>> 1dae2d6a

    // return concentraions (computation with atTime (current time))
    _concentrations.push_back(concentrations1[0]);
    _concentrations.push_back(concentrations2[0]);

    // interval=0 means that it is the last cycle, so final residual = 0
    if (m_Int == 0) {
	concentrations1[1] = 0;
	concentrations2[1] = 0;
    }

    // return final residual (computation with m_Int (interval))
    _outResiduals.push_back(concentrations1[1]);
    _outResiduals.push_back(concentrations2[1]);

    bool bOK = checkValue(_outResiduals[0] >= 0, "The concentration1 is negative.");
    bOK &= checkValue(_outResiduals[1] >= 0, "The concentration2 is negative.");

    return bOK;
}

TwoCompartmentBolusMacro::TwoCompartmentBolusMacro() : TwoCompartmentBolusMicro()
{
}

bool TwoCompartmentBolusMacro::checkInputs(const IntakeEvent& _intakeEvent, const ParameterList& _parameters)
{
    bool bOK = true;

    if(!checkValue(_parameters.size() >= 4, "The number of parameters should be equal to 4."))
	    return false;
    
    m_D = _intakeEvent.getDose() * 1000;
    Value cl = _parameters[0].getValue(); /// clearance
    Value q = _parameters[1].getValue(); /// speed between c1 and c2
    m_V1 = _parameters[2].getValue(); /// volume of first compartment
    Value v2 = _parameters[3].getValue(); /// volue of second ompartment
    m_Ke = cl / m_V1;
    m_K12 = q / m_V1;
    m_K21 = q / v2;
    m_NbPoints = _intakeEvent.getNumberPoints();
    m_Int = (_intakeEvent.getInterval()).toHours();

    bOK &= checkValue(m_D >= 0, "The dose is negative.");
    bOK &= checkValue(!std::isnan(m_D), "The dose is NaN.");
    bOK &= checkValue(!std::isinf(m_D), "The dose is Inf.");
    bOK &= checkValue(cl > 0, "The clearance is not greater than zero.");
    bOK &= checkValue(!std::isnan(cl), "The CL is NaN.");
    bOK &= checkValue(!std::isinf(cl), "The CL is Inf.");
    bOK &= checkValue(q > 0, "The Q is not greater than zero.");
    bOK &= checkValue(!std::isnan(q), "The Q is NaN.");
    bOK &= checkValue(!std::isinf(q), "The Q is Inf.");
    bOK &= checkValue(m_V1 > 0, "The volume1 is not greater than zero.");
    bOK &= checkValue(!std::isnan(m_V1), "The m_V1 is NaN.");
    bOK &= checkValue(!std::isinf(m_V1), "The m_V1 is Inf.");
    bOK &= checkValue(v2 > 0, "The volume2 is not greater than zero.");
    bOK &= checkValue(!std::isnan(v2), "The V2 is NaN.");
    bOK &= checkValue(!std::isinf(v2), "The V2 is Inf.");
    bOK &= checkValue(m_NbPoints >= 0, "The number of points is zero or negative.");
    bOK &= checkValue(m_Int > 0, "The interval time is negative.");

    Value sumK = m_Ke + m_K12 + m_K21;
    m_RootK = std::sqrt((sumK * sumK) - (4 * m_K21 * m_Ke));
    m_Alpha = (sumK + m_RootK)/2;
    m_Beta = (sumK - m_RootK)/2;

    return bOK;
}


}
}
<|MERGE_RESOLUTION|>--- conflicted
+++ resolved
@@ -14,11 +14,7 @@
 {
 }
 
-<<<<<<< HEAD
-bool TwoCompartmentBolus::checkInputs(const IntakeEvent& _intakeEvent, const ParameterSetEvent& _parameters)
-=======
-bool TwoCompartmentBolusMicro::checkInputs(const IntakeEvent& _intakeEvent, const ParameterList& _parameters)
->>>>>>> 1dae2d6a
+bool TwoCompartmentBolusMicro::checkInputs(const IntakeEvent& _intakeEvent, const ParameterSetEvent& _parameters)
 {
     bool bOK = true;
 
@@ -26,23 +22,12 @@
 	    return false;
     
     m_D = _intakeEvent.getDose() * 1000;
-<<<<<<< HEAD
-    m_Cl = _parameters.getValue(0);
-    m_Q = _parameters.getValue(1);
-    m_V1 = _parameters.getValue(2);
-    m_V2 = _parameters.getValue(3);
-    m_Ke = m_Cl / m_V1;
-    m_K12 = m_Q / m_V1;
-    m_K21 = m_Q / m_V2;
+    m_V1 = _parameters.getValue(0);
+    m_Ke = _parameters.getValue(1);
+    m_K12 = _parameters.getValue(2);
+    m_K21 = _parameters.getValue(3);
     m_NbPoints = _intakeEvent.getNbPoints();
-=======
-    m_V1 = _parameters[0].getValue();
-    m_Ke = _parameters[1].getValue();
-    m_K12 = _parameters[2].getValue();
-    m_K21 = _parameters[3].getValue();
-    m_NbPoints = _intakeEvent.getNumberPoints();
     m_Int = (_intakeEvent.getInterval()).toHours();
->>>>>>> 1dae2d6a
 
     bOK &= checkValue(m_D >= 0, "The dose is negative.");
     bOK &= checkValue(!std::isnan(m_D), "The dose is NaN.");
@@ -68,22 +53,10 @@
 }
 
 
-<<<<<<< HEAD
-void TwoCompartmentBolus::computeLogarithms(const IntakeEvent& _intakeEvent, const ParameterSetEvent& _parameters, Eigen::VectorXd& _times)
+void TwoCompartmentBolusMicro::computeLogarithms(const IntakeEvent& _intakeEvent, const ParameterSetEvent& _parameters, Eigen::VectorXd& _times)
 {
     setLogs(Logarithms::Alpha, (-m_Alpha * _times).array().exp());
     setLogs(Logarithms::Beta, (-m_Beta * _times).array().exp());
-=======
-void TwoCompartmentBolusMicro::prepareComputations(const IntakeEvent& _intakeEvent, const ParameterList& _parameters)
-{
-}
-
-
-void TwoCompartmentBolusMicro::computeLogarithms(const IntakeEvent& _intakeEvent, const ParameterList& _parameters, Eigen::VectorXd& _times)
-{
-    m_precomputedLogarithms["Alpha"] = (-m_Alpha * _times).array().exp();
-    m_precomputedLogarithms["Beta"] = (-m_Beta * _times).array().exp();
->>>>>>> 1dae2d6a
 }
 
 
@@ -92,14 +65,7 @@
     Eigen::VectorXd concentrations1, concentrations2;
 
     // Calculate concentrations for comp1 and comp2
-<<<<<<< HEAD
-    Eigen::VectorXd concentrations1 = 
-        ((A * logs(Logarithms::Alpha)) + (B * logs(Logarithms::Beta))) / (2 * m_RootK);
-    Eigen::VectorXd concentrations2 = 
-        ((A2 * logs(Logarithms::Alpha)) + (BB2 * logs(Logarithms::Beta))) / (2 * m_RootK);
-=======
     compute(_inResiduals, concentrations1, concentrations2);
->>>>>>> 1dae2d6a
 
     // return concentrations of comp1 and comp2
     _outResiduals.push_back(concentrations1[m_NbPoints - 1]);
@@ -119,14 +85,7 @@
     Eigen::VectorXd concentrations1, concentrations2;
 
     // Calculate concentrations for comp1 and comp2
-<<<<<<< HEAD
-    Eigen::VectorXd concentrations1 = 
-        ((A * logs(Logarithms::Alpha)) + (B * logs(Logarithms::Beta))) / (2 * m_RootK);
-    Eigen::VectorXd concentrations2 = 
-        ((A2 * logs(Logarithms::Alpha)) + (BB2 * logs(Logarithms::Beta))) / (2 * m_RootK);
-=======
     compute(_inResiduals, concentrations1, concentrations2);
->>>>>>> 1dae2d6a
 
     // return concentraions (computation with atTime (current time))
     _concentrations.push_back(concentrations1[0]);
@@ -134,8 +93,8 @@
 
     // interval=0 means that it is the last cycle, so final residual = 0
     if (m_Int == 0) {
-	concentrations1[1] = 0;
-	concentrations2[1] = 0;
+        concentrations1[1] = 0;
+        concentrations2[1] = 0;
     }
 
     // return final residual (computation with m_Int (interval))
@@ -152,22 +111,23 @@
 {
 }
 
-bool TwoCompartmentBolusMacro::checkInputs(const IntakeEvent& _intakeEvent, const ParameterList& _parameters)
+bool TwoCompartmentBolusMacro::checkInputs(const IntakeEvent& _intakeEvent, const ParameterSetEvent& _parameters)
 {
     bool bOK = true;
 
-    if(!checkValue(_parameters.size() >= 4, "The number of parameters should be equal to 4."))
-	    return false;
+    if(!checkValue(_parameters.size() >= 4, "The number of parameters should be equal to 4.")) {
+        return false;
+    }
     
     m_D = _intakeEvent.getDose() * 1000;
-    Value cl = _parameters[0].getValue(); /// clearance
-    Value q = _parameters[1].getValue(); /// speed between c1 and c2
-    m_V1 = _parameters[2].getValue(); /// volume of first compartment
-    Value v2 = _parameters[3].getValue(); /// volue of second ompartment
+    Value cl = _parameters.getValue(0); /// clearance
+    Value q = _parameters.getValue(1); /// speed between c1 and c2
+    m_V1 = _parameters.getValue(2); /// volume of first compartment
+    Value v2 = _parameters.getValue(3); /// volue of second ompartment
     m_Ke = cl / m_V1;
     m_K12 = q / m_V1;
     m_K21 = q / v2;
-    m_NbPoints = _intakeEvent.getNumberPoints();
+    m_NbPoints = _intakeEvent.getNbPoints();
     m_Int = (_intakeEvent.getInterval()).toHours();
 
     bOK &= checkValue(m_D >= 0, "The dose is negative.");
