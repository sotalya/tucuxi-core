--- conflicted
+++ resolved
@@ -22,16 +22,10 @@
 	    return false;
     
     m_D = _intakeEvent.getDose() * 1000;
-<<<<<<< HEAD
     m_V = _parameters.getValue(0);
     m_Ke = _parameters.getValue(1);
     m_NbPoints = _intakeEvent.getNbPoints();
-=======
-    m_V = _parameters[0].getValue();
-    m_Ke = _parameters[1].getValue();
-    m_NbPoints = _intakeEvent.getNumberPoints();
     m_Int = (_intakeEvent.getInterval()).toMilliseconds();
->>>>>>> dc76f233
 
     // check the inputs
     bOK &= checkValue(m_D >= 0, "The dose is negative.");
@@ -64,7 +58,7 @@
     compute(_inResiduals, concentrations);
 
     // Return concentraions nd finla residual
-    _outResiduals.push_back(concentrations[m_NbPoints - 1]);    
+    _outResiduals.push_back(concentrations[m_NbPoints - 1]);
     _concentrations.assign(concentrations.data(), concentrations.data() + concentrations.size());	
     
     return checkValue(_outResiduals[0] > 0, "The concentration is negative.");
