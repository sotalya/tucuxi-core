--- conflicted
+++ resolved
@@ -14,13 +14,8 @@
 class ParameterId 
 {
 public:
-<<<<<<< HEAD
-    static const int size = 17;
-    enum Enum { V, V1, V2, CL, Ka, Ke, K12, K21, K13, K31, F, Q, Q1, Q2, a, b, Unknown };
-=======
-    static const int size = 19;
-    enum Enum { V, V1, V2, CL, Ka, Ke, K12, K21, K13, K31, F, Q, Q1, Q2, TestA, TestM, TestR, TestS, Unknown };
->>>>>>> 3a1f8465
+    static const int size = 21;
+    enum Enum { V, V1, V2, CL, Ka, Ke, K12, K21, K13, K31, F, Q, Q1, Q2, TestA, TestM, TestR, TestS, a, b, Unknown };
 
     static Enum fromString(const std::string &_id) {
         static const std::map<std::string, Enum> sm_paramIds = {  // NOLINT(readability-identifier-naming)
@@ -38,15 +33,12 @@
             { "Q",   ParameterId::Q },
             { "Q1",  ParameterId::Q1 },
             { "Q2",  ParameterId::Q2 },
-<<<<<<< HEAD
-            { "a",  ParameterId::a },
-            { "b",  ParameterId::b }
-=======
             { "TestA",  ParameterId::TestA },
             { "TestM",  ParameterId::TestM },
             { "TestR",  ParameterId::TestR },
-            { "TestS",  ParameterId::TestS }
->>>>>>> 3a1f8465
+            { "TestS",  ParameterId::TestS },
+            { "a",  ParameterId::a },
+            { "b",  ParameterId::b }
         };
         std::map<std::string, Enum>::const_iterator it = sm_paramIds.find(_id);
         if (it != sm_paramIds.end()) {
