/*
* Copyright (C) 2017 Tucuxi SA
*/


#include <iostream>
#include <memory>

#include "tucucommon/duration.h"
#include "tucucommon/general.h"

#include "tucucore/concentrationcalculator.h"
#include "tucucore/dosage.h"
#include "tucucore/drugmodel/formulationandroute.h"
#include "tucucore/intakeevent.h"
#include "tucucore/intakeextractor.h"
#include "tucucore/intakeintervalcalculator.h"
#include "tucucore/likelihood.h"
#include "tucucore/multiconcentrationcalculator.h"
#include "tucucore/multilikelihood.h"
#include "tucucore/pkmodels/onecompartmentbolus.h"
#include "tucucore/pkmodels/onecompartmentextra.h"
#include "tucucore/pkmodels/onecompartmentextralag.h"
#include "tucucore/pkmodels/onecompartmentinfusion.h"
#include "tucucore/pkmodels/rkonecompartmentextra.h"
#include "tucucore/pkmodels/rkonecompartmentgammaextra.h"
#include "tucucore/pkmodels/rktwocompartmenterlang.h"
#include "tucucore/pkmodels/threecompartmentbolus.h"
#include "tucucore/pkmodels/threecompartmentextra.h"
#include "tucucore/pkmodels/threecompartmentinfusion.h"
#include "tucucore/pkmodels/twocompartmentbolus.h"
#include "tucucore/pkmodels/twocompartmentextra.h"
#include "tucucore/pkmodels/twocompartmentinfusion.h"
#include "tucucore/residualerrormodel.h"

#include "fructose/fructose.h"



namespace Tucuxi {
namespace Core {

//Likelihood -> Combination between residual error, and variabilty
//Multilikelihood -> Likelihood adapted for multianalytes, multiconcentration...

MultiLikelihood::MultiLikelihood(
        const OmegaMatrix& _omega,
        const std::vector<SigmaResidualErrorModel>& _residualErrorModel,
        const std::vector<SampleSeries>& _samples,
        const IntakeSeries& _intakes,
        const ParameterSetSeries& _parameters,
        MultiConcentrationCalculator& _multiconcentrationCalculator)
    : // m_omega(&_omega),
      m_residualErrorModel(_residualErrorModel), m_samples(_samples), m_intakes(&_intakes), m_parameters(&_parameters),
      m_inverseOmega(_omega.inverse()),
      m_omegaAdd(static_cast<double>(_omega.rows()) * log(2 * PI) + log(_omega.determinant())),
      m_concentrationCalculator(&_multiconcentrationCalculator) //i have to fix that
{
    initBounds(_omega, m_omax, m_omin);
}

void MultiLikelihood::initBounds(
        const OmegaMatrix& _omega, EigenVector& _oMax, EigenVector& _oMin, double _highX, double _lowX)
{
    _oMin = _omega.diagonal().array().sqrt() * sqrt(2) * boost::math::erf_inv(2 * _lowX - 1);
    _oMax = _omega.diagonal().array().sqrt() * sqrt(2) * boost::math::erf_inv(2 * _highX - 1);
}


Value MultiLikelihood::operator()(const Eigen::VectorXd& _etas)
{
    ValueVector etasmd(static_cast<size_t>(_etas.size()));
    for (Eigen::Index i = 0; i < _etas.size(); ++i) {
        etasmd[static_cast<size_t>(i)] = _etas[i];
    }
    return (*this)(etasmd);
}



Value MultiLikelihood::operator()(const ValueVector& _etas)
{
    return negativeLogLikelihood(_etas);
}

Value MultiLikelihood::negativeLogLikelihood(const Etas& _etas) const
{ //returns the negative prior of the likelihood
    ValueVector concentrations(m_samples.size());
    MultiCompConcentrations _concentrations(m_samples.size());
    std::vector<MultiCompConcentrations> _concentrations2(0);

    bool isAll = false;

    // Getting the concentration values at these _times and m_samples.


    //here i need to add a loop that works for all samples, iterating on each index of the vector

    Tucuxi::Core::SampleSeries sampless;

        for(unsigned int i = 0; i < m_samples.size(); ++i){

            if (m_samples[i].size() != 0) sampless.push_back(m_samples[i]);
         }

        ComputingStatus result = ComputingStatus::Undefined;
<<<<<<< HEAD
        result = m_concentrationCalculator->computeConcentrationsAtTimes(
            _concentrations, isAll, *m_intakes, *m_parameters, sampless, _etas);

        if (sampless.size() != 0 && result != ComputingStatus::Ok) {
=======
        if (m_samples[i].size() != 0) {
            result = m_concentrationCalculator->computeConcentrationsAtTimes(
                    _concentrations, isAll, *m_intakes, *m_parameters, m_samples[i], _etas);
        }
        if (m_samples[i].size() != 0 && result != ComputingStatus::Ok) {
>>>>>>> e31e4ebe
            return std::numeric_limits<double>::max();

          _concentrations2.push_back(_concentrations);


    // If the calculation fails, its highly unlikely so we return the largest number we can

    Value gll = 0;

    //calculate the prior which depends only on eta and omega (not the measure)
    Value logPrior = negativeLogPrior(
            Eigen::Map<const EigenVector>(&_etas[0], static_cast<Eigen::Index>(_etas.size())) /*, *m_omega*/);

    for (unsigned int i = 0; i < m_samples.size(); ++i) {
        SampleSeries::const_iterator sit = m_samples[i].begin();
        SampleSeries::const_iterator sitEnd = m_samples[i].end();
        size_t sampleCounter = 0;
        while (sit != sitEnd) {
            if (m_samples[i].size() > 0) {
                // SampleEvent s = *sit;
                gll += calculateSampleNegativeLogLikelihood(
                        _concentrations2[i][sampleCounter][i], *sit, m_residualErrorModel[i]);
                sampleCounter++;
                sit++;
            }
        }
    }

    gll += logPrior;

    // If we have a really big problem, like we have a log of zero
    if (std::isnan(gll)) {
        //        EXLOG(QtWarningMsg, ezechiel::math::NOEZERROR, QObject::tr("Log likelihood is NAN"))
        gll = std::numeric_limits<double>::max();
    }

    return gll;
}

Value MultiLikelihood::calculateSampleNegativeLogLikelihood(
        Value _expected, const SampleEvent& _observed, const IResidualErrorModel* _residualErrorModel) const
{

    return -_residualErrorModel->calculateSampleLikelihood(_expected, _observed.getValue());
}

Value MultiLikelihood::negativeLogPrior(const EigenVector& _etas /*, const OmegaMatrix &_omega*/) const
{
    //here we calculate the log of all the parts and sum them, neglecting the negative because we minimize

    // I think we could get rid of m_omegaAdd for the computations we are doing, but to be checked
    return 0.5 * (_etas.transpose() * m_inverseOmega * _etas + m_omegaAdd);
    /*
    //here we calculate the log of all the parts and sum them, neglecting the negative because we minimize
    return 0.5 *
           (_etas.transpose() * _omega.inverse() * _etas +
            static_cast<double>(_omega.rows()) * log(2 * PI) +
            log(_omega.determinant()));
            */
}

} // namespace Core
} // namespace Tucuxi<|MERGE_RESOLUTION|>--- conflicted
+++ resolved
@@ -4,37 +4,14 @@
 
 
 #include <iostream>
-#include <memory>
 
-#include "tucucommon/duration.h"
-#include "tucucommon/general.h"
+#include <Eigen/LU>
+#include <boost/math/special_functions/erf.hpp>
 
-#include "tucucore/concentrationcalculator.h"
-#include "tucucore/dosage.h"
-#include "tucucore/drugmodel/formulationandroute.h"
-#include "tucucore/intakeevent.h"
-#include "tucucore/intakeextractor.h"
-#include "tucucore/intakeintervalcalculator.h"
-#include "tucucore/likelihood.h"
-#include "tucucore/multiconcentrationcalculator.h"
-#include "tucucore/multilikelihood.h"
-#include "tucucore/pkmodels/onecompartmentbolus.h"
-#include "tucucore/pkmodels/onecompartmentextra.h"
-#include "tucucore/pkmodels/onecompartmentextralag.h"
-#include "tucucore/pkmodels/onecompartmentinfusion.h"
-#include "tucucore/pkmodels/rkonecompartmentextra.h"
-#include "tucucore/pkmodels/rkonecompartmentgammaextra.h"
-#include "tucucore/pkmodels/rktwocompartmenterlang.h"
-#include "tucucore/pkmodels/threecompartmentbolus.h"
-#include "tucucore/pkmodels/threecompartmentextra.h"
-#include "tucucore/pkmodels/threecompartmentinfusion.h"
-#include "tucucore/pkmodels/twocompartmentbolus.h"
-#include "tucucore/pkmodels/twocompartmentextra.h"
-#include "tucucore/pkmodels/twocompartmentinfusion.h"
-#include "tucucore/residualerrormodel.h"
+#include "multilikelihood.h"
 
-#include "fructose/fructose.h"
-
+#include "multiconcentrationcalculator.h"
+#include "residualerrormodel.h"
 
 
 namespace Tucuxi {
@@ -45,8 +22,8 @@
 
 MultiLikelihood::MultiLikelihood(
         const OmegaMatrix& _omega,
-        const std::vector<SigmaResidualErrorModel>& _residualErrorModel,
-        const std::vector<SampleSeries>& _samples,
+        const std::vector<IResidualErrorModel*>& _residualErrorModel, //we need a vector of residual error models
+        const std::vector<SampleSeries>& _samples, //we need a vector of samples to know what sample is for each analyte
         const IntakeSeries& _intakes,
         const ParameterSetSeries& _parameters,
         MultiConcentrationCalculator& _multiconcentrationCalculator)
@@ -96,30 +73,19 @@
 
     //here i need to add a loop that works for all samples, iterating on each index of the vector
 
-    Tucuxi::Core::SampleSeries sampless;
 
-        for(unsigned int i = 0; i < m_samples.size(); ++i){
-
-            if (m_samples[i].size() != 0) sampless.push_back(m_samples[i]);
-         }
+    for (unsigned int i = 0; i < m_samples.size(); ++i) {
 
         ComputingStatus result = ComputingStatus::Undefined;
-<<<<<<< HEAD
-        result = m_concentrationCalculator->computeConcentrationsAtTimes(
-            _concentrations, isAll, *m_intakes, *m_parameters, sampless, _etas);
-
-        if (sampless.size() != 0 && result != ComputingStatus::Ok) {
-=======
         if (m_samples[i].size() != 0) {
             result = m_concentrationCalculator->computeConcentrationsAtTimes(
                     _concentrations, isAll, *m_intakes, *m_parameters, m_samples[i], _etas);
         }
         if (m_samples[i].size() != 0 && result != ComputingStatus::Ok) {
->>>>>>> e31e4ebe
             return std::numeric_limits<double>::max();
-
-          _concentrations2.push_back(_concentrations);
-
+        }
+        _concentrations2.push_back(_concentrations);
+    }
 
     // If the calculation fails, its highly unlikely so we return the largest number we can
 
