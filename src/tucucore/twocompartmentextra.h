--- conflicted
+++ resolved
@@ -15,11 +15,7 @@
 /// \ingroup TucuCore
 /// \brief Intake interval calculator for the two compartment extra algorithm
 /// \sa IntakeIntervalCalculator
-<<<<<<< HEAD
-class TwoCompartmentExtra : public IntakeIntervalCalculatorBase<TwoCompartmentExtraLogarithms>
-=======
-class TwoCompartmentExtraMicro : public IntakeIntervalCalculator
->>>>>>> 1dae2d6a
+class TwoCompartmentExtraMicro : public IntakeIntervalCalculatorBase<TwoCompartmentExtraLogarithms>
 {
 public:
     /// \brief Constructor
@@ -104,8 +100,8 @@
 
     // Calculate concentrations of compartment 1
     _concentrations1 = 
-	-2 * (B * m_precomputedLogarithms["Beta"] 
-		+ A * m_precomputedLogarithms["Alpha"] + C * m_precomputedLogarithms["Ka"]) / divider;
+	-2 * (B * logs(Logarithms::Beta) 
+		+ A * logs(Logarithms::Alpha) + C * logs(Logarithms::Ka)) / divider;
 
     // For compartment1, calculate A, B, C and divider
     A = 
@@ -132,11 +128,11 @@
 
     // Calculate concentrations of compartment 2 and 3
     _concentrations2 = 
-        2 * (B * m_precomputedLogarithms["Beta"](m_precomputedLogarithms["Beta"].size() - 1) 
-        + A * m_precomputedLogarithms["Alpha"](m_precomputedLogarithms["Alpha"].size() - 1) 
-        + C * m_precomputedLogarithms["Ka"](m_precomputedLogarithms["Ka"].size() - 1)) / divider;
+        2 * (B * logs(Logarithms::Beta)(logs(Logarithms::Beta).size() - 1)
+        + A * logs(Logarithms::Alpha)(logs(Logarithms::Alpha).size() - 1)
+        + C * logs(Logarithms::Ka)(logs(Logarithms::Ka).size() - 1)) / divider;
     _concentrations3 = 
-	m_precomputedLogarithms["Ka"](m_precomputedLogarithms["Ka"].size() - 1) * resid3;
+    logs(Logarithms::Ka)(logs(Logarithms::Ka).size() - 1) * resid3;
 
     return true;
 }
@@ -148,7 +144,7 @@
     TwoCompartmentExtraMacro();
 
 protected:
-    virtual bool checkInputs(const IntakeEvent& _intakeEvent, const ParameterList& _parameters) override;
+    virtual bool checkInputs(const IntakeEvent& _intakeEvent, const ParameterSetEvent& _parameters) override;
 
 };
 
