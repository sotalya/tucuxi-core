#ifndef TUCUXI_CORE_COMPUTINGRESULT_H
#define TUCUXI_CORE_COMPUTINGRESULT_H

#include <iostream>


namespace Tucuxi {
namespace Core {

///
/// \brief The ComputingStatus enum
/// Describes the return value of a computation
enum class [[nodiscard]] ComputingStatus {
    /// Not yet defined
    Undefined = -1,
    /// Everything went well
    Ok = 0,
    /// Too Big computation required
    TooBig,
    /// Computation aborted by the external agent
    Aborted,
    /// Error in the extraction of parameters
    ParameterExtractionError,
    /// Error in the extraction of samples
    SampleExtractionError,
    /// Error in target extraction
    TargetExtractionError,
    /// The candidate is outside the target range. This is not an error, but more a status
    InvalidCandidate,
    /// There was an internal error during target evaluation
    TargetEvaluationError,
    /// There was an error during covariate extraction
    CovariateExtractionError,
    /// There was an error during intake extraction
    IntakeExtractionError,
    /// There was an error during residual error model extraction
    ErrorModelExtractionError,
    /// The IntakeToCalculatorAssociator could not find a suitable route
    UnsupportedRoute,
    /// Error during conversion of analytes
    AnalyteConversionError,
    /// A posteriori percentiles calculation, but no samples
    AposterioriPercentilesNoSamplesError,
    /// The ConcentrationCalculator did not find parameters
    ConcentrationCalculatorNoParameters,
    /// Bad paramters in the intake calculator
    BadParameters,
    /// Bad concentration detected in the intake calculator
    BadConcentration,
    /// Density error in the intake calculator
    DensityError,
    /// In a posteriori Etas calculation, Omega is empty
    AposterioriEtasCalculationEmptyOmega,
    /// In a posteriori Etas calculation, Omega is not a square matrix
    AposterioriEtasCalculationNoSquareOmega,
    /// ComputingTraitStandard::compute() should not be called
    ComputingTraitStandardShouldNotBeCalled,
    /// Could not find a suitable formulation and route
    CouldNotFindSuitableFormulationAndRoute,
    /// Multiple formulation and routes are not yet supported
    MultipleFormulationAndRoutesNotSupported,
    /// Could not find a suitable Pk Model
    NoPkModelError,
    /// An exception was raised in ComputingComponent
    ComputingComponentExceptionError,
    /// No Pk Models in the collection
    NoPkModels,
    /// The ComputingTraits sent for computation are nullptr
    NoComputingTraits,
    /// The recorded intakes size does not fit the predictions
    RecordedIntakesSizeError,
    /// No percentile calculation was performed
    NoPercentilesCalculation,
    /// The selected intakes size is not correct
    SelectedIntakesSizeError,
    /// No available dose
    NoAvailableDose,
    /// No available interval
    NoAvailableInterval,
    /// No available infusion time
    NoAvailableInfusionTime,
    /// No formulation and route available for adjustments
    NoFormulationAndRouteForAdjustment,
    /// The concentration vector has not a correct size
    ConcentrationSizeError,
    /// Error during calculation of active moiety concentration value
    ActiveMoietyCalculationError,
    /// There are no analytes groups
    NoAnalytesGroup,
    /// The drug model is incompatible with the drug treatment
    IncompatibleTreatmentModel,
    /// The computing component has not been initialized
    ComputingComponentNotInitialized,
    /// The drug domain is uncompatible with the patient covariates
    UncompatibleDrugDomain,
    /// Cannot attain steady state
    NoSteadyState,
    /// A posteriori percentiles calculation, but samples are out of scope
    AposterioriPercentilesOutOfScopeSamplesError,
<<<<<<< HEAD
    /// An exception was raised in MultiComputingComponent
    MultiComputingComponentExceptionError,
    /// The multicomputing component has not been initialized
    MultiComputingComponentNotInitialized,
    /// Error during calculation of multi active moiety concentration values
    MultiActiveMoietyCalculationError
=======
    /// Something went wrong with adjustments
    AdjustmentsInternalError
>>>>>>> c78f8119
};

std::ostream& operator<<(std::ostream& _stream, const ComputingStatus& _e);

} // namespace Core
} // namespace Tucuxi

#endif // TUCUXI_CORE_COMPUTINGRESULT_H<|MERGE_RESOLUTION|>--- conflicted
+++ resolved
@@ -97,17 +97,14 @@
     NoSteadyState,
     /// A posteriori percentiles calculation, but samples are out of scope
     AposterioriPercentilesOutOfScopeSamplesError,
-<<<<<<< HEAD
+    /// Something went wrong with adjustments
+    AdjustmentsInternalError,
     /// An exception was raised in MultiComputingComponent
     MultiComputingComponentExceptionError,
     /// The multicomputing component has not been initialized
     MultiComputingComponentNotInitialized,
     /// Error during calculation of multi active moiety concentration values
     MultiActiveMoietyCalculationError
-=======
-    /// Something went wrong with adjustments
-    AdjustmentsInternalError
->>>>>>> c78f8119
 };
 
 std::ostream& operator<<(std::ostream& _stream, const ComputingStatus& _e);
