--- conflicted
+++ resolved
@@ -504,15 +504,9 @@
     DateTime result;
     result.m_date = std::chrono::time_point<std::chrono::system_clock>::max();
     result.m_isDefined = true;
-<<<<<<< HEAD
-#ifdef EASY_DEBUG
-    result.updateString();
-#endif // EASY_DEBUG
-=======
 #ifdef TUCU_TIME_DEBUG
     result.updateString();
 #endif // TUCU_TIME_DEBUG
->>>>>>> 2a6029f1
     return result;
 }
 
@@ -521,15 +515,9 @@
     DateTime result;
     result.m_date = std::chrono::time_point<std::chrono::system_clock>::min();
     result.m_isDefined = true;
-<<<<<<< HEAD
-#ifdef EASY_DEBUG
-    result.updateString();
-#endif // EASY_DEBUG
-=======
 #ifdef TUCU_TIME_DEBUG
     result.updateString();
 #endif // TUCU_TIME_DEBUG
->>>>>>> 2a6029f1
     return result;
 }
 
