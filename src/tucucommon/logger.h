/*
 * Copyright (C) 2017 Tucuxi SA
 */

#ifndef TUCUXI_TUCUCOMMON_LOGGER_H
#define TUCUXI_TUCUCOMMON_LOGGER_H

#include "spdlog/spdlog.h"

#include "tucucommon/component.h"
#include "tucucommon/ilogger.h"

namespace Tucuxi {
namespace Common {

class Logger : public Tucuxi::Common::Component, public ILogger
{
public:
    ~Logger();
    void setLevel(spdlog::level::level_enum level);

    virtual void debug(const char* msg);
    virtual void info(const char* msg);
    virtual void warn(const char* msg);
    virtual void error(const char* msg);
    virtual void critical(const char* msg);

protected:
    virtual Tucuxi::Common::Interface* getInterface(const std::string &_name);

<<<<<<< HEAD
private:
    Logger();
    friend class LoggerHelper;
=======
// TODO : Replace by private
public:
    Logger(const std::string &_filename);
>>>>>>> eda7da82

private:
    std::shared_ptr<spdlog::logger> m_logger;
};

}
}

#endif // TUCUXI_TUCUCOMMON_LOGGER_H<|MERGE_RESOLUTION|>--- conflicted
+++ resolved
@@ -28,15 +28,9 @@
 protected:
     virtual Tucuxi::Common::Interface* getInterface(const std::string &_name);
 
-<<<<<<< HEAD
 private:
-    Logger();
+    Logger(const std::string &_filename);
     friend class LoggerHelper;
-=======
-// TODO : Replace by private
-public:
-    Logger(const std::string &_filename);
->>>>>>> eda7da82
 
 private:
     std::shared_ptr<spdlog::logger> m_logger;
