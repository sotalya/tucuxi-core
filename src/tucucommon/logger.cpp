--- conflicted
+++ resolved
@@ -24,12 +24,7 @@
     m_logger->set_level(_level);
 }
 
-<<<<<<< HEAD
-
 void Logger::debug(const char* _msg)
-=======
-void Logger::debug(const char* msg)
->>>>>>> 45488777
 {
     try {
         if (m_logger != nullptr) {
