<<<<<<< HEAD
/* 
 * Tucuxi - Tucuxi-core library and command line tool. 
 * This code allows to perform prediction of drug concentration in blood 
 * and to propose dosage adaptations.
 * It has been developed by HEIG-VD, in close collaboration with CHUV. 
 * Copyright (C) 2023 HEIG-VD, maintained by Yann Thoma  <yann.thoma@heig-vd.ch>
 * 
 * This program is free software: you can redistribute it and/or modify 
 * it under the terms of the GNU Affero General Public License as 
 * published by the Free Software Foundation, either version 3 of the 
 * License, or any later version. 
 * 
 * This program is distributed in the hope that it will be useful, 
 * but WITHOUT ANY WARRANTY; without even the implied warranty of 
 * MERCHANTABILITY or FITNESS FOR A PARTICULAR PURPOSE.  See the 
 * GNU Affero General Public License for more details. 
 * 
 * You should have received a copy of the GNU Affero General Public License 
 * along with this program.  If not, see <https://www.gnu.org/licenses/>.
 */

#include <fstream>
=======
//@@license@@


>>>>>>> 466e91c3
#include <iostream>

#include "tucucommon/loggerhelper.h"
#include "tucucommon/utils.h"

#include "tucucore/drugmodelrepository.h"

#include "tucuquery/querylogger.h"

#include "clicomputer.h"
#include "cxxopts.hpp"

#ifdef CONFIG_SIGN
#include "tucusign/signparser.h"
#include "tucusign/signvalidator.h"
#endif // CONFIG_SIGN

using namespace std::chrono_literals;


int parse(int _argc, char* _argv[]) // NOLINT(cppcoreguidelines-avoid-c-arrays, modernize-avoid-c-arrays)
{
    // Get application folder
    std::string appFolder = Tucuxi::Common::Utils::getAppFolder(_argv);

    Tucuxi::Common::LoggerHelper logHelper;

    try {

        cxxopts::Options options(
                _argv[0], " - Tucuxi command line"); // NOLINT(cppcoreguidelines-pro-bounds-pointer-arithmetic)
        options.positional_help("[optional args]").show_positional_help();

        options.allow_unrecognised_options().add_options()(
                "d,drugpath", "Drug files path", cxxopts::value<std::string>())(
                "i,input", "Input request file", cxxopts::value<std::string>())(
                "o,output", "Output response file", cxxopts::value<std::string>())(
                "q,querylogpath", "Query folder path", cxxopts::value<std::string>())(
                "t,tqfoutput", "Path of a copy of the query file, for testing purpose", cxxopts::value<std::string>())(
                "csv", "Data file (.dat) folder path", cxxopts::value<std::string>())
#ifdef CONFIG_SIGN
                ("s,signature", "Signed drug file path", cxxopts::value<std::string>())
#endif // CONFIG_SIGN
                        ("help", "Print help");


        auto result = options.parse(_argc, _argv);

#ifdef CONFIG_SIGN
        if (result.count("signature") > 0) {
            std::string signedDrugfilePath = result["signature"].as<std::string>();
            Tucuxi::Sign::Signature signature;
            // load signature from drug file
            Tucuxi::Sign::ParsingError parsingResponse =
                    Tucuxi::Sign::SignParser::loadSignature(signedDrugfilePath, signature);

            if (parsingResponse == Tucuxi::Sign::ParsingError::SIGNATURE_OK) {
                // validate signature
                Tucuxi::Sign::SignatureError signatureResponse =
                        Tucuxi::Sign::SignValidator::validateSignature(signature);

                if (signatureResponse == Tucuxi::Sign::SignatureError::SIGNATURE_VALID) {
                    // print signer info
                    std::cout << "\nThe drug file has been signed by: \n"
                              << Tucuxi::Sign::SignValidator::loadSigner(signature.getUserCert()) << std::endl;
                }
            }
            exit(0);
        }
#endif // CONFIG_SIGN

        if (result.count("help") > 0) {
            std::cout << options.help({"", "Group"}) << std::endl;
            exit(0);
        }

        std::string drugPath = appFolder + "/drugs2";
        if (result.count("drugpath") > 0) {
            drugPath = result["drugpath"].as<std::string>();
        }

        std::string inputFileName;
        if (result.count("input") > 0) {
            inputFileName = result["input"].as<std::string>();
        }
        else {
            std::cout << "The input file is mandatory" << std::endl << std::endl;
            std::cout << options.help({"", "Group"}) << std::endl;
            exit(-2);
        }

        std::string outputFileName;
        if (result.count("output") > 0) {
            outputFileName = result["output"].as<std::string>();
        }
        else {
            std::cout << "The output file is mandatory" << std::endl << std::endl;
            std::cout << options.help({"", "Group"}) << std::endl;
            exit(-2);
        }

        std::string queryLogPath;
        if (result.count("querylogpath") > 0) {
            queryLogPath = result["querylogpath"].as<std::string>();
        }

        std::string datafilepath;
        if (result.count("csv") > 0) {
            datafilepath = result["csv"].as<std::string>();
        }

        std::string tqfoutputfilepath;
        if (result.count("tqfoutput") > 0) {
            tqfoutputfilepath = result["tqfoutput"].as<std::string>();
        }

        logHelper.info("Drugs directory : {}", drugPath);
        logHelper.info("Input file : {}", inputFileName);
        logHelper.info("Output file name : {}", outputFileName);
        logHelper.info("QueryLogs directory : {}", queryLogPath);
        logHelper.info("Data file directory : {}", datafilepath);
        logHelper.info("Tqf copy output file : {}", tqfoutputfilepath);

        Tucuxi::Common::ComponentManager* pCmpMgr = Tucuxi::Common::ComponentManager::getInstance();



        auto drugModelRepository =
                dynamic_cast<Tucuxi::Core::DrugModelRepository*>(Tucuxi::Core::DrugModelRepository::createComponent());

        pCmpMgr->registerComponent("DrugModelRepository", drugModelRepository);

        drugModelRepository->addFolderPath(drugPath);

        auto* queryLogger =
                dynamic_cast<Tucuxi::Query::QueryLogger*>(Tucuxi::Query::QueryLogger::createComponent(queryLogPath));

        pCmpMgr->registerComponent("QueryLogger", queryLogger);

        CliComputer computer;
        auto queryStatus = computer.compute(inputFileName, outputFileName, datafilepath, tqfoutputfilepath);


        pCmpMgr->unregisterComponent("DrugModelRepository");
        pCmpMgr->unregisterComponent("QueryLogger");


        delete drugModelRepository;

        delete queryLogger;

        return static_cast<int>(queryStatus);
    }
    catch (const cxxopts::exceptions::exception& e) {
        logHelper.error("error parsing options: {}", e.what());
        return -1;
    }
}

/// \defgroup TucuCli Tucuxi Console application
/// \brief The Tucuxi console application
///
/// The Tucuxi console application offers a simple command line interface to
/// launch prediction and suggestion algorithms.
///
/// This application is intended mainly to run automated test scripts

int main(int _argc, char** _argv)
{
    // Get application folder
    std::string appFolder = Tucuxi::Common::Utils::getAppFolder(_argv);

    Tucuxi::Common::LoggerHelper::init(appFolder + "/tucucli.log");
    Tucuxi::Common::LoggerHelper logHelper;

    logHelper.info("********************************************************");
    logHelper.info("Tucuxi console application is starting up...");

    int status = parse(_argc, _argv);

    logHelper.info("Tucuxi console application is exiting...");

    Tucuxi::Common::LoggerHelper::beforeExit();

    return status;
}<|MERGE_RESOLUTION|>--- conflicted
+++ resolved
@@ -1,4 +1,3 @@
-<<<<<<< HEAD
 /* 
  * Tucuxi - Tucuxi-core library and command line tool. 
  * This code allows to perform prediction of drug concentration in blood 
@@ -20,12 +19,7 @@
  * along with this program.  If not, see <https://www.gnu.org/licenses/>.
  */
 
-#include <fstream>
-=======
-//@@license@@
-
-
->>>>>>> 466e91c3
+
 #include <iostream>
 
 #include "tucucommon/loggerhelper.h"
