--- conflicted
+++ resolved
@@ -7,18 +7,12 @@
     exists(C:/Botan/Botan2-64) {
         CONFIG(debug, debug|release) {
             LIBS += -LC:\Botan\botan2-64\lib -lbotan \
-<<<<<<< HEAD
-=======
                     -luser32
->>>>>>> 23500857
 #            LIBS += -LC:\Botan\botan2-64\lib -lbotand
         }
         CONFIG(release, debug|release) {
             LIBS += -LC:\Botan\botan2-64\lib -lbotan \
-<<<<<<< HEAD
-=======
                     -luser32
->>>>>>> 23500857
         }
         INCLUDEPATH += C:\Botan\botan2-64\include\botan-2
     }
