
HEADERS += \
    $$PWD/../../src/tucucore/cachedlogarithms.h \
    $$PWD/../../src/tucucore/concentrationcalculator.h \
    $$PWD/../../src/tucucore/definitions.h \
    $$PWD/../../src/tucucore/dosage.h \
    $$PWD/../../src/tucucore/intakeevent.h \
    $$PWD/../../src/tucucore/intakeintervalcalculator.h \
    $$PWD/../../src/tucucore/intakeextractor.h \
    $$PWD/../../src/tucucore/onecompartmentbolus.h \
    $$PWD/../../src/tucucore/onecompartmentextra.h \
    $$PWD/../../src/tucucore/parameter.h \
    $$PWD/../../src/tucucore/timedevent.h \
    $$PWD/../../src/tucucore/operation.h \
    $$PWD/../../src/tucucore/onecompartmentinfusion.h \
    $$PWD/../../src/tucucore/threecompartmentbolus.h \
    $$PWD/../../src/tucucore/threecompartmentextra.h \
    $$PWD/../../src/tucucore/threecompartmentinfusion.h \
    $$PWD/../../src/tucucore/twocompartmentbolus.h \
    $$PWD/../../src/tucucore/twocompartmentextra.h \
<<<<<<< HEAD
    $$PWD/../../src/tucucore/twocompartmentintra.h \
    $$PWD/../../src/tucucore/corecomponent.h \
    $$PWD/../../src/tucucore/covariate.h \
    $$PWD/../../src/tucucore/covariateextractor.h \
    $$PWD/../../src/tucucore/drugmodel.h \
    $$PWD/../../src/tucucore/drugtreatment.h \
    $$PWD/../../src/tucucore/idatamodelservices.h \
    $$PWD/../../src/tucucore/iprocessingservices.h \
    $$PWD/../../src/tucucore/parametersextractor.h \
    $$PWD/../../src/tucucore/residualerrormodel.h \
    $$PWD/../../src/tucucore/sample.h \
    $$PWD/../../src/tucucore/sampleextractor.h \
    $$PWD/../../src/tucucore/target.h \
    $$PWD/../../src/tucucore/targetextractor.h \
    $$PWD/../../src/tucucore/pkmodel.h \
    $$PWD/../../src/tucucore/intaketocalculatorassociator.h
=======
    $$PWD/../../src/tucucore/twocompartmentinfusion.h \
    $$PWD/../../src/tucucore/hardcodedoperation.h
>>>>>>> 1dae2d6a

SOURCES += \
    $$PWD/../../src/tucucore/cachedlogarithms.cpp \
    $$PWD/../../src/tucucore/concentrationcalculator.cpp \
    $$PWD/../../src/tucucore/intakeintervalcalculator.cpp \
    $$PWD/../../src/tucucore/intakeextractor.cpp \
    $$PWD/../../src/tucucore/dosage.cpp \
    $$PWD/../../src/tucucore/onecompartmentbolus.cpp \
    $$PWD/../../src/tucucore/onecompartmentextra.cpp \
    $$PWD/../../src/tucucore/operation.cpp \
    $$PWD/../../src/tucucore/onecompartmentinfusion.cpp \
    $$PWD/../../src/tucucore/threecompartmentbolus.cpp \
    $$PWD/../../src/tucucore/threecompartmentextra.cpp \
    $$PWD/../../src/tucucore/threecompartmentinfusion.cpp \
    $$PWD/../../src/tucucore/twocompartmentbolus.cpp \
    $$PWD/../../src/tucucore/twocompartmentextra.cpp \
<<<<<<< HEAD
    $$PWD/../../src/tucucore/twocompartmentintra.cpp \
    $$PWD/../../src/tucucore/corecomponent.cpp \
    $$PWD/../../src/tucucore/covariateextractor.cpp \
    $$PWD/../../src/tucucore/drugmodel.cpp \
    $$PWD/../../src/tucucore/drugtreatment.cpp \
    $$PWD/../../src/tucucore/parameter.cpp \
    $$PWD/../../src/tucucore/parametersextractor.cpp \
    $$PWD/../../src/tucucore/sampleextractor.cpp \
    $$PWD/../../src/tucucore/targetextractor.cpp \
    $$PWD/../../src/tucucore/pkmodel.cpp \
    $$PWD/../../src/tucucore/intaketocalculatorassociator.cpp
=======
    $$PWD/../../src/tucucore/twocompartmentinfusion.cpp \
    $$PWD/../../src/tucucore/hardcodedoperation.cpp
>>>>>>> 1dae2d6a
<|MERGE_RESOLUTION|>--- conflicted
+++ resolved
@@ -12,14 +12,13 @@
     $$PWD/../../src/tucucore/parameter.h \
     $$PWD/../../src/tucucore/timedevent.h \
     $$PWD/../../src/tucucore/operation.h \
-    $$PWD/../../src/tucucore/onecompartmentinfusion.h \
+        $$PWD/../../src/tucucore/onecompartmentinfusion.h \
     $$PWD/../../src/tucucore/threecompartmentbolus.h \
     $$PWD/../../src/tucucore/threecompartmentextra.h \
-    $$PWD/../../src/tucucore/threecompartmentinfusion.h \
+        $$PWD/../../src/tucucore/threecompartmentinfusion.h \
     $$PWD/../../src/tucucore/twocompartmentbolus.h \
     $$PWD/../../src/tucucore/twocompartmentextra.h \
-<<<<<<< HEAD
-    $$PWD/../../src/tucucore/twocompartmentintra.h \
+        $$PWD/../../src/tucucore/twocompartmentinfusion.h \
     $$PWD/../../src/tucucore/corecomponent.h \
     $$PWD/../../src/tucucore/covariate.h \
     $$PWD/../../src/tucucore/covariateextractor.h \
@@ -35,10 +34,6 @@
     $$PWD/../../src/tucucore/targetextractor.h \
     $$PWD/../../src/tucucore/pkmodel.h \
     $$PWD/../../src/tucucore/intaketocalculatorassociator.h
-=======
-    $$PWD/../../src/tucucore/twocompartmentinfusion.h \
-    $$PWD/../../src/tucucore/hardcodedoperation.h
->>>>>>> 1dae2d6a
 
 SOURCES += \
     $$PWD/../../src/tucucore/cachedlogarithms.cpp \
@@ -49,14 +44,13 @@
     $$PWD/../../src/tucucore/onecompartmentbolus.cpp \
     $$PWD/../../src/tucucore/onecompartmentextra.cpp \
     $$PWD/../../src/tucucore/operation.cpp \
-    $$PWD/../../src/tucucore/onecompartmentinfusion.cpp \
+        $$PWD/../../src/tucucore/onecompartmentinfusion.cpp \
     $$PWD/../../src/tucucore/threecompartmentbolus.cpp \
     $$PWD/../../src/tucucore/threecompartmentextra.cpp \
-    $$PWD/../../src/tucucore/threecompartmentinfusion.cpp \
+        $$PWD/../../src/tucucore/threecompartmentinfusion.cpp \
     $$PWD/../../src/tucucore/twocompartmentbolus.cpp \
     $$PWD/../../src/tucucore/twocompartmentextra.cpp \
-<<<<<<< HEAD
-    $$PWD/../../src/tucucore/twocompartmentintra.cpp \
+        $$PWD/../../src/tucucore/twocompartmentinfusion.cpp \
     $$PWD/../../src/tucucore/corecomponent.cpp \
     $$PWD/../../src/tucucore/covariateextractor.cpp \
     $$PWD/../../src/tucucore/drugmodel.cpp \
@@ -66,8 +60,4 @@
     $$PWD/../../src/tucucore/sampleextractor.cpp \
     $$PWD/../../src/tucucore/targetextractor.cpp \
     $$PWD/../../src/tucucore/pkmodel.cpp \
-    $$PWD/../../src/tucucore/intaketocalculatorassociator.cpp
-=======
-    $$PWD/../../src/tucucore/twocompartmentinfusion.cpp \
-    $$PWD/../../src/tucucore/hardcodedoperation.cpp
->>>>>>> 1dae2d6a
+    $$PWD/../../src/tucucore/intaketocalculatorassociator.cpp