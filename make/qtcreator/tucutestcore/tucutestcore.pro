TEMPLATE = app
CONFIG += console
CONFIG -= app_bundle

unix {
    LIBS += -lpthread
}

win32 {
    include(../tinyjs.pri)
    QMAKE_CXXFLAGS += -bigobj
}


include(../general.pri)
include(../tucucommon.pri)
include(../tucucore.pri)

HEADERS += \
    ../../../test/tucucore/drugmodels/buildpkasymptotic.h \
    ../../../test/tucucore/drugmodels/test_michaelismenten1comp.h \
    ../../../test/tucucore/drugmodels/test_michaelismenten2comp.h \
    ../../../test/tucucore/drugmodels/test_pkasymptotic.h \
    ../../../test/tucucore/pkmodels/multiconstanteliminationbolus.h \
    ../../../test/tucucore/pkmodels/pkasymptotic.h \
    ../../../test/tucucore/pkmodels/test_rkmichaelismentenenzyme.h \
    ../../../test/tucucore/test_cachecomputing.h \
    ../../../test/tucucore/test_computingcomponentadjustments.h \
    ../../../test/tucucore/test_concentrationcalculator.h \ \
    ../../../test/tucucore/test_dosage.h \
    ../../../test/tucucore/test_drugmodels.h \
    ../../../test/tucucore/test_intakeextractor.h \
    ../../../test/tucucore/test_intakeintervalcalculator.h \
<<<<<<< HEAD
    ../../../test/tucucore/test_multiconcentrationcalculator.h \
=======
    ../../../test/tucucore/test_multiconstanteliminationbolus.h \
>>>>>>> 336b25f5
    ../../../test/tucucore/test_parameter.h \
    ../../../test/tucucore/test_pkmodel.h \
    ../../../test/tucucore/test_operablegraphmanager.h \
    ../../../test/tucucore/test_operation.h \
    ../../../test/tucucore/test_nonmemdrugs.h \
    ../../../test/tucucore/drugmodels/buildimatinib.h \
    ../../../test/tucucore/drugmodels/drugmodelbuilder.h \
    ../../../test/tucucore/test_percentilecalculator.h \
    ../../../test/tucucore/test_covariateextractor.h \
    ../../../test/tucucore/test_parameterextractor.h \
    ../../../test/tucucore/test_targetevaluator.h \
    ../../../test/tucucore/testutils.h \
    ../../../test/tucucore/test_drugmodelimport.h \
    ../../../test/tucucore/test_drugdomainconstraintsevaluator.h \
    ../../../test/tucucore/test_computingcomponentconcentration.h \
    ../../../test/tucucore/test_computingcomponentpercentiles.h \
    ../../../test/tucucore/test_operationcollection.h \
    ../../../test/tucucore/drugmodels/test_drug_tobramycin.h \
    ../../../test/tucucore/drugmodels/test_drug_vancomycin.h \
    ../../../test/tucucore/test_targetextractor.h \
    ../../../test/tucucore/test_pertinenttimescalculator.h \
    ../../../test/tucucore/test_residualerrormodel.h \
    ../../../test/tucucore/test_sampleextractor.h \
    ../../../test/tucucore/test_cyclestatistics.h \
    ../../../test/tucucore/pkmodels/constanteliminationbolus.h \
    ../../../test/tucucore/drugmodels/buildconstantelimination.h \
    ../../../test/tucucore/drugmodels/test_constanteliminationbolus.h \
    ../../../test/tucucore/drugmodels/buildmultianalytesmultiactivemoieties.h \
    ../../../test/tucucore/drugmodels/test_multianalytesmultiactivemoieties.h

SOURCES += \
    ../../../test/tucucore/tests.cpp

# We need the test PK models for successful tests
DEFINES += DRUGMODELTESTS

!win32 {
    # Because of Eigen:
    QMAKE_CXXFLAGS += -Wno-int-in-bool-context

    # Because of macros and clang:
    QMAKE_CXXFLAGS += -Wno-extra-semi-stmt

}<|MERGE_RESOLUTION|>--- conflicted
+++ resolved
@@ -31,11 +31,7 @@
     ../../../test/tucucore/test_drugmodels.h \
     ../../../test/tucucore/test_intakeextractor.h \
     ../../../test/tucucore/test_intakeintervalcalculator.h \
-<<<<<<< HEAD
-    ../../../test/tucucore/test_multiconcentrationcalculator.h \
-=======
     ../../../test/tucucore/test_multiconstanteliminationbolus.h \
->>>>>>> 336b25f5
     ../../../test/tucucore/test_parameter.h \
     ../../../test/tucucore/test_pkmodel.h \
     ../../../test/tucucore/test_operablegraphmanager.h \
