#ifndef TEST_MULTILIKELIHOOD_H
#define TEST_MULTILIKELIHOOD_H

#endif // TEST_MULTILIKELIHOOD_H

#include <iostream>
#include <memory>

#include "tucucommon/duration.h"
#include "tucucommon/general.h"

#include "tucucore/concentrationcalculator.h"
#include "tucucore/dosage.h"
#include "tucucore/drugmodel/formulationandroute.h"
#include "tucucore/intakeevent.h"
#include "tucucore/intakeextractor.h"
#include "tucucore/intakeintervalcalculator.h"
#include "tucucore/likelihood.h"
#include "tucucore/multiconcentrationcalculator.h"
#include "tucucore/multilikelihood.h"
#include "tucucore/pkmodels/onecompartmentbolus.h"
#include "tucucore/pkmodels/onecompartmentextra.h"
#include "tucucore/pkmodels/onecompartmentextralag.h"
#include "tucucore/pkmodels/onecompartmentinfusion.h"
#include "tucucore/pkmodels/rkonecompartmentextra.h"
#include "tucucore/pkmodels/rkonecompartmentgammaextra.h"
#include "tucucore/pkmodels/rktwocompartmenterlang.h"
#include "tucucore/pkmodels/threecompartmentbolus.h"
#include "tucucore/pkmodels/threecompartmentextra.h"
#include "tucucore/pkmodels/threecompartmentinfusion.h"
#include "tucucore/pkmodels/twocompartmentbolus.h"
#include "tucucore/pkmodels/twocompartmentextra.h"
#include "tucucore/pkmodels/twocompartmentinfusion.h"
#include "tucucore/residualerrormodel.h"

#include "fructose/fructose.h"
#include "pkmodels/constanteliminationbolus.h"
#include "pkmodels/multiconstanteliminationbolus.h"


//I'll let you add a test_multilikelihood.h file in the tests, and start with a first test. This test should create the objects we send to the constructor of MultiLikelihood, a set of Etas, and then call negativeLogLikelihood() on it. It is quite hard to know what results would be expected, but already having a computation with "something" would be good. I would suggest various scenarios: 1) Only a single analyte and one sample (Using ConstantEliminationBolus intakes, 2) A single analyte and 3 samples, 3) A 2-analyte with one sample on analyte 1 (using MultiConstantEliminationBolus), 4) A 2-analyte with one sample on analyte 2, 5) A 2-analyte with one sample per analytes at different times, 6) A 2-analyte with one sample per analytes at the same time, 7) A 2-analyte with three samples per analyte, with one of them at the same time, the others at different times.


using namespace Tucuxi::Core;

namespace Tucuxi {
namespace Core {
/*
template<typename T>
std::ostream& operator<<(typename std::enable_if<std::is_enum<T>::value, std::ostream>::type& stream, const T& e)
{
    return stream << static_cast<typename std::underlying_type<T>::type>(e);


ASK ABOUT THIS



}
*/


struct TestMultiLikeliHood : public fructose::test_base<TestMultiLikeliHood>
{

    static const int CYCLE_SIZE = 251;

    TestMultiLikeliHood() {}



    FormulationAndRoute getBolusFormulationAndRoute()
    {
        return FormulationAndRoute(
                Formulation::Test, AdministrationRoute::IntravenousBolus, AbsorptionModel::Intravascular);
    }



    void test1(const std::string& /* _testName */)
    {

        //first scenario: Only a single analyte and one sample (Using ConstantEliminationBolus intakes)

        if (verbose()) {
            std::cout << __FUNCTION__ << std::endl;
        }


        Tucuxi::Core::OmegaMatrix omega;
        std::vector<IResidualErrorModel*> residualErrorModel;
        std::vector<SampleSeries> samples;
        IntakeSeries intakes;
        ParameterSetSeries parameters;
        MultiConcentrationCalculator concentrationCalculator;
        Etas etas;

        //definition of the omega matrix
        omega = Tucuxi::Core::OmegaMatrix(1, 1);
        omega(0, 0) = 0.1; // Variance of A



        //definition of the residualErrorModel


        SigmaResidualErrorModel* newErrorModel = new SigmaResidualErrorModel();
        Tucuxi::Core::Sigma sigma(1);
        sigma(0) = 0.3138;
        newErrorModel->setErrorModel(Tucuxi::Core::ResidualErrorType::PROPORTIONAL);
        newErrorModel->setSigma(sigma);
        residualErrorModel.push_back(newErrorModel);
        //here i'm supposed to use a vector of pointers of IResidualErrorModel or a vector of pointers of SigmaResidualErrorModel

        //definition of the samples
        Tucuxi::Core::SampleSeries sampleSeries;
<<<<<<< HEAD
        DateTime date0 = DateTime(date::year_month_day(date::year(2017), date::month(6), date::day(6)),
                                  Duration(std::chrono::hours(12), std::chrono::minutes(30), std::chrono::seconds(0)));
=======
        DateTime date0 = DateTime(
                (date::year(2017),
                 date::month(6),
                 date::day(6),
                 Duration(std::chrono::hours(12), std::chrono::minutes(30), std::chrono::seconds(0))));
>>>>>>> 9deb1a84

        Tucuxi::Core::SampleEvent s0(date0, 200.0);
        sampleSeries.push_back(s0);

        samples.push_back(sampleSeries);



        //definition of the intakes


<<<<<<< HEAD
        intakes.emplace_back(DateTime(date::year_month_day(date::year(2017), date::month(6), date::day(6)),
                                      Duration(std::chrono::hours(8), std::chrono::minutes(30), std::chrono::seconds(0))),
                             Duration(),
                             DoseValue(200.0),
                             TucuUnit("mg"),
                             Duration(std::chrono::hours(24)),
                             getBolusFormulationAndRoute(),
                             getBolusFormulationAndRoute().getAbsorptionModel(),
                             Duration(std::chrono::minutes(20)),
                             static_cast<int>(CYCLE_SIZE));

        intakes.emplace_back(DateTime(date::year_month_day(date::year(2017), date::month(6), date::day(7)),
                                      Duration(std::chrono::hours(8), std::chrono::minutes(30), std::chrono::seconds(0))),
                             Duration(),
                             DoseValue(200.0),
                             TucuUnit("mg"),
                             Duration(std::chrono::hours(24)),
                             getBolusFormulationAndRoute(),
                             getBolusFormulationAndRoute().getAbsorptionModel(),
                             Duration(std::chrono::minutes(20)),
                             static_cast<int>(CYCLE_SIZE));

        std::shared_ptr<Tucuxi::Core::IntakeIntervalCalculator> calculator = std::make_shared<Tucuxi::Core::ConstantEliminationBolus>();
        intakes[0].setCalculator(calculator);
        intakes[1].setCalculator(calculator);
=======
        _intakes.emplace_back(
                DateTime(
                        date::year_month_day(date::year(2017), date::month(6), date::day(6)),
                        Duration(std::chrono::hours(8), std::chrono::minutes(30), std::chrono::seconds(0))),
                Duration(),
                DoseValue(200.0),
                TucuUnit("mg"),
                Duration(std::chrono::hours(24)),
                getBolusFormulationAndRoute(),
                getBolusFormulationAndRoute().getAbsorptionModel(),
                Duration(std::chrono::minutes(20)),
                static_cast<int>(CYCLE_SIZE));

        _intakes.emplace_back(
                DateTime(
                        date::year_month_day(date::year(2017), date::month(6), date::day(7)),
                        Duration(std::chrono::hours(8), std::chrono::minutes(30), std::chrono::seconds(0))),
                Duration(),
                DoseValue(200.0),
                TucuUnit("mg"),
                Duration(std::chrono::hours(24)),
                getBolusFormulationAndRoute(),
                getBolusFormulationAndRoute().getAbsorptionModel(),
                Duration(std::chrono::minutes(20)),

                static_cast<int>(CYCLE_SIZE));
        std::shared_ptr<Tucuxi::Core::IntakeIntervalCalculator> calculator =
                std::make_shared<Tucuxi::Core::ConstantEliminationBolus>();
        _intakes[0].setCalculator(calculator);
        _intakes[1].setCalculator(calculator);
>>>>>>> 9deb1a84


        //Definition of the parameters


        Tucuxi::Core::ParameterDefinitions parameterDefs;
<<<<<<< HEAD
        parameterDefs.push_back(std::unique_ptr<Tucuxi::Core::ParameterDefinition>(new Tucuxi::Core::ParameterDefinition("TestA", 1.0, Tucuxi::Core::ParameterVariabilityType::Additive)));
        parameterDefs.push_back(std::unique_ptr<Tucuxi::Core::ParameterDefinition>(new Tucuxi::Core::ParameterDefinition("TestM", 1.0, Tucuxi::Core::ParameterVariabilityType::None)));
        parameterDefs.push_back(std::unique_ptr<Tucuxi::Core::ParameterDefinition>(new Tucuxi::Core::ParameterDefinition("TestR", 0.0, Tucuxi::Core::ParameterVariabilityType::None)));
        parameterDefs.push_back(std::unique_ptr<Tucuxi::Core::ParameterDefinition>(new Tucuxi::Core::ParameterDefinition("TestS", 0.0, Tucuxi::Core::ParameterVariabilityType::None)));
        Tucuxi::Core::ParameterSetEvent parameterset(DateTime::now(), parameterDefs);
        parameters.addParameterSetEvent(parameterset);




            Tucuxi::Core::MultiLikelihood aux(omega, residualErrorModel, samples, intakes, parameters, concentrationCalculator);

            // Set initial etas to 0 for CL and V

            etas.push_back(0.1);
            //etas.push_back(0.0);

            Value x = aux.negativeLogLikelihood(etas);
=======
        parameterDefs.push_back(std::unique_ptr<Tucuxi::Core::ParameterDefinition>(
                new Tucuxi::Core::ParameterDefinition("TestA", 1.0, Tucuxi::Core::ParameterVariabilityType::Additive)));
        parameterDefs.push_back(std::unique_ptr<Tucuxi::Core::ParameterDefinition>(
                new Tucuxi::Core::ParameterDefinition("TestM", 1.0, Tucuxi::Core::ParameterVariabilityType::None)));
        parameterDefs.push_back(std::unique_ptr<Tucuxi::Core::ParameterDefinition>(
                new Tucuxi::Core::ParameterDefinition("TestR", 0.0, Tucuxi::Core::ParameterVariabilityType::None)));
        parameterDefs.push_back(std::unique_ptr<Tucuxi::Core::ParameterDefinition>(
                new Tucuxi::Core::ParameterDefinition("TestS", 0.0, Tucuxi::Core::ParameterVariabilityType::None)));
        Tucuxi::Core::ParameterSetEvent parameters(DateTime::now(), parameterDefs);
        Tucuxi::Core::ParameterSetSeries parametersSeries;
        parametersSeries.addParameterSetEvent(parameters);


        //Definition of the Concentration Calculator

        //Tucuxi::Core::MultiConcentrationPredictionPtr predictionPtr;
        /*{
            predictionPtr = std::make_unique<Tucuxi::Core::MultiConcentrationPrediction>();

            DateTime recordFrom = date::year_month_day(date::year(2018), date::month(9), date::day(1));
            DateTime recordTo = recordFrom + interval;

            Tucuxi::Core::IntakeSeries intakeSeries;
            std::shared_ptr<IntakeIntervalCalculator> calculator2 = std::make_shared<ConstantEliminationBolus>();
            intakeEvent.setCalculator(calculator2);
            intakeSeries.push_back(intakeEvent);
            Tucuxi::Core::IMultiConcentrationCalculator *concentrationCalculator = new Tucuxi::Core::MultiConcentrationCalculator();
            auto status = concentrationCalculator->computeConcentrations(
                predictionPtr,
                false,
                recordFrom,
                recordTo,
                intakeSeries,
                _parameters);
            delete concentrationCalculator;
            fructose_assert_eq(status, ComputingStatus::Ok);

    #if 0
            for (int i = 0; i<nbPoints; i++) {
                std::cout << i << ":" << predictionPtr->getValues()[0][i] << std::endl;
            }
    #endif
        }
        */



        Tucuxi::Core::MultiLikelihood aux(
                omega, m_residualErrorModel, _samples, _intakes, _parameters, _concentrationCalculator);

        // Set initial etas to 0 for CL and V

        _etas.push_back(0.1);
        //_etas.push_back(0.0);
>>>>>>> 9deb1a84

        Value x = aux.negativeLogLikelihood(_etas);

<<<<<<< HEAD
            double expectedSampleValue = 201.1;
            double omegaAdd = static_cast<double>(omega.rows()) * log(2 * PI) + log(omega.determinant());
=======
        // We compute the expected result
>>>>>>> 9deb1a84

        // Prior: 0.5 * (_etas.transpose() * m_inverseOmega * _etas + m_omegaAdd)
        // m_omega = m_omegaAdd(static_cast<double>(_omega.rows()) * log(2 * PI) + log(_omega.determinant()))
        // sample likelihood: - _residualErrorModel.calculateSampleLikelihood(_expected, _observed.getValue());
        double expectedSampleValue = 201.1;
        double omegaAdd = static_cast<double>(omega.rows()) * log(2 * PI) + log(omega.determinant());

<<<<<<< HEAD
            double expectedValue = 0.5 * (etasmd.transpose() * omega.inverse() * etasmd + omegaAdd) -
                    residualErrorModel[0]->calculateSampleLikelihood(expectedSampleValue, s0.getValue());
            fructose_assert_double_eq(x, expectedValue);
=======
        EigenVector etasmd(1);
        etasmd[0] = 0.1;
>>>>>>> 9deb1a84

        double expectedValue = 0.5 * (etasmd.transpose() * omega.inverse() * etasmd + omegaAdd)
                               - m_residualErrorModel[0]->calculateSampleLikelihood(expectedSampleValue, s0.getValue());
        fructose_assert_double_eq(x, expectedValue);
    }




<<<<<<< HEAD
    void test2(const std::string& /* _testName */){
        
=======


    void test2(const std::string& /* _testName */)
    {

>>>>>>> 9deb1a84
        //Second scenario: A single analyte and 3 samples

        if (verbose()) {
            std::cout << __FUNCTION__ << std::endl;
        }


        Tucuxi::Core::OmegaMatrix omega;
        std::vector<IResidualErrorModel*> residualErrorModel;
        std::vector<SampleSeries> samples;
        IntakeSeries intakes;
        ParameterSetSeries parameters;
        MultiConcentrationCalculator concentrationCalculator;
        Etas etas;

        //definition of the omega matrix
        omega = Tucuxi::Core::OmegaMatrix(1, 1);
        omega(0, 0) = 0.1; // Variance of A



        //definition of the residualErrorModel


        SigmaResidualErrorModel* newErrorModel = new SigmaResidualErrorModel();
        Tucuxi::Core::Sigma sigma(1);
        sigma(0) = 0.3138;
        newErrorModel->setErrorModel(Tucuxi::Core::ResidualErrorType::PROPORTIONAL);
        newErrorModel->setSigma(sigma);
        residualErrorModel.push_back(newErrorModel);
        //here i'm supposed to use a vector of pointers of IResidualErrorModel or a vector of pointers of SigmaResidualErrorModel

        //definition of the samples
        Tucuxi::Core::SampleSeries sampleSeries;

<<<<<<< HEAD
        DateTime date0 = DateTime(date::year_month_day(date::year(2017), date::month(6), date::day(6)),
                                  Duration(std::chrono::hours(12), std::chrono::minutes(30), std::chrono::seconds(0)));
        Tucuxi::Core::SampleEvent s0(date0, 200.0);
        sampleSeries.push_back(s0);

        DateTime date1 = DateTime(date::year_month_day(date::year(2017), date::month(6), date::day(6)),
                                  Duration(std::chrono::hours(16), std::chrono::minutes(30), std::chrono::seconds(0)));
        Tucuxi::Core::SampleEvent s1(date1, 200.0);
        sampleSeries.push_back(s1);

        DateTime date2 = DateTime(date::year_month_day(date::year(2017), date::month(6), date::day(6)),
                                  Duration(std::chrono::hours(17), std::chrono::minutes(30), std::chrono::seconds(0)));
        Tucuxi::Core::SampleEvent s2(date2, 200.0);
=======
        DateTime date0 = DateTime(
                (date::year(2017),
                 date::month(6),
                 date::day(6),
                 Duration(std::chrono::hours(12), std::chrono::minutes(30), std::chrono::seconds(0))));
        Tucuxi::Core::SampleEvent s0(date0, 200.0);
        sampleSeries.push_back(s0);

        DateTime date1 = DateTime(
                (date::year(2017),
                 date::month(6),
                 date::day(6),
                 Duration(std::chrono::hours(16), std::chrono::minutes(30), std::chrono::seconds(0))));
        Tucuxi::Core::SampleEvent s1(date1, 200.0);
        sampleSeries.push_back(s1);


        DateTime date2 = DateTime(
                (date::year(2017),
                 date::month(6),
                 date::day(6),
                 Duration(std::chrono::hours(17), std::chrono::minutes(30), std::chrono::seconds(0))));
        Tucuxi::Core::SampleEvent s2(date2, 100.0);
>>>>>>> 9deb1a84
        sampleSeries.push_back(s2);
        samples.push_back(sampleSeries);



        //definition of the intakes


<<<<<<< HEAD
        intakes.emplace_back(DateTime(date::year_month_day(date::year(2017), date::month(6), date::day(6)),
                                      Duration(std::chrono::hours(8), std::chrono::minutes(30), std::chrono::seconds(0))),
                             Duration(),
                             DoseValue(200.0),
                             TucuUnit("mg"),
                             Duration(std::chrono::hours(24)),
                             getBolusFormulationAndRoute(),
                             getBolusFormulationAndRoute().getAbsorptionModel(),
                             Duration(std::chrono::minutes(20)),
                             static_cast<int>(CYCLE_SIZE));

        intakes.emplace_back(DateTime(date::year_month_day(date::year(2017), date::month(6), date::day(7)),
                                      Duration(std::chrono::hours(8), std::chrono::minutes(30), std::chrono::seconds(0))),
                             Duration(),
                             DoseValue(200.0),
                             TucuUnit("mg"),
                             Duration(std::chrono::hours(24)),
                             getBolusFormulationAndRoute(),
                             getBolusFormulationAndRoute().getAbsorptionModel(),
                             Duration(std::chrono::minutes(20)),
                             static_cast<int>(CYCLE_SIZE));


        std::shared_ptr<Tucuxi::Core::IntakeIntervalCalculator> calculator = std::make_shared<Tucuxi::Core::ConstantEliminationBolus>();
        intakes[0].setCalculator(calculator);
        intakes[1].setCalculator(calculator);
=======
        _intakes.emplace_back(
                DateTime(
                        date::year_month_day(date::year(2017), date::month(6), date::day(6)),
                        Duration(std::chrono::hours(8), std::chrono::minutes(30), std::chrono::seconds(0))),
                Duration(),
                DoseValue(200.0),
                TucuUnit("mg"),
                Duration(std::chrono::hours(24)),
                getBolusFormulationAndRoute(),
                getBolusFormulationAndRoute().getAbsorptionModel(),
                Duration(std::chrono::minutes(20)),
                static_cast<int>(CYCLE_SIZE));

        _intakes.emplace_back(
                DateTime(
                        date::year_month_day(date::year(2017), date::month(6), date::day(7)),
                        Duration(std::chrono::hours(8), std::chrono::minutes(30), std::chrono::seconds(0))),
                Duration(),
                DoseValue(200.0),
                TucuUnit("mg"),
                Duration(std::chrono::hours(24)),
                getBolusFormulationAndRoute(),
                getBolusFormulationAndRoute().getAbsorptionModel(),
                Duration(std::chrono::minutes(20)),

                static_cast<int>(CYCLE_SIZE));
        std::shared_ptr<Tucuxi::Core::IntakeIntervalCalculator> calculator =
                std::make_shared<Tucuxi::Core::ConstantEliminationBolus>();
        _intakes[0].setCalculator(calculator);
        _intakes[1].setCalculator(calculator);
>>>>>>> 9deb1a84


        //Definition of the parameters


        Tucuxi::Core::ParameterDefinitions parameterDefs;
<<<<<<< HEAD
        parameterDefs.push_back(std::unique_ptr<Tucuxi::Core::ParameterDefinition>(new Tucuxi::Core::ParameterDefinition("TestA", 1.0, Tucuxi::Core::ParameterVariabilityType::Additive)));
        parameterDefs.push_back(std::unique_ptr<Tucuxi::Core::ParameterDefinition>(new Tucuxi::Core::ParameterDefinition("TestM", 1.0, Tucuxi::Core::ParameterVariabilityType::None)));
        parameterDefs.push_back(std::unique_ptr<Tucuxi::Core::ParameterDefinition>(new Tucuxi::Core::ParameterDefinition("TestR", 0.0, Tucuxi::Core::ParameterVariabilityType::None)));
        parameterDefs.push_back(std::unique_ptr<Tucuxi::Core::ParameterDefinition>(new Tucuxi::Core::ParameterDefinition("TestS", 0.0, Tucuxi::Core::ParameterVariabilityType::None)));
        Tucuxi::Core::ParameterSetEvent parameterset(DateTime::now(), parameterDefs);
        parameters.addParameterSetEvent(parameterset);




            Tucuxi::Core::MultiLikelihood aux(omega, residualErrorModel, samples, intakes, parameters, concentrationCalculator);
=======
        parameterDefs.push_back(std::unique_ptr<Tucuxi::Core::ParameterDefinition>(
                new Tucuxi::Core::ParameterDefinition("TestA", 1.0, Tucuxi::Core::ParameterVariabilityType::Additive)));
        parameterDefs.push_back(std::unique_ptr<Tucuxi::Core::ParameterDefinition>(
                new Tucuxi::Core::ParameterDefinition("TestR", 0.0, Tucuxi::Core::ParameterVariabilityType::None)));
        parameterDefs.push_back(std::unique_ptr<Tucuxi::Core::ParameterDefinition>(
                new Tucuxi::Core::ParameterDefinition("TestS", 0.0, Tucuxi::Core::ParameterVariabilityType::None)));
        parameterDefs.push_back(std::unique_ptr<Tucuxi::Core::ParameterDefinition>(
                new Tucuxi::Core::ParameterDefinition("TestM", 1.0, Tucuxi::Core::ParameterVariabilityType::None)));
        Tucuxi::Core::ParameterSetEvent parameters(DateTime::now(), parameterDefs);
        Tucuxi::Core::ParameterSetSeries parametersSeries;
        parametersSeries.addParameterSetEvent(parameters);


        //Definition of the Concentration Calculator

        //Tucuxi::Core::MultiConcentrationPredictionPtr predictionPtr;
        /*{
            predictionPtr = std::make_unique<Tucuxi::Core::MultiConcentrationPrediction>();

            DateTime recordFrom = date::year_month_day(date::year(2018), date::month(9), date::day(1));
            DateTime recordTo = recordFrom + interval;

            Tucuxi::Core::IntakeSeries intakeSeries;
            std::shared_ptr<IntakeIntervalCalculator> calculator2 = std::make_shared<ConstantEliminationBolus>();
            intakeEvent.setCalculator(calculator2);
            intakeSeries.push_back(intakeEvent);
            Tucuxi::Core::IMultiConcentrationCalculator *concentrationCalculator = new Tucuxi::Core::MultiConcentrationCalculator();
            auto status = concentrationCalculator->computeConcentrations(
                predictionPtr,
                false,
                recordFrom,
                recordTo,
                intakeSeries,
                _parameters);
            delete concentrationCalculator;
            fructose_assert_eq(status, ComputingStatus::Ok);

    #if 0
            for (int i = 0; i<nbPoints; i++) {
                std::cout << i << ":" << predictionPtr->getValues()[0][i] << std::endl;
            }
    #endif
        }
        */



        Tucuxi::Core::MultiLikelihood aux(
                omega, m_residualErrorModel, _samples, _intakes, _parameters, _concentrationCalculator);
>>>>>>> 9deb1a84

        // Set initial etas to 0 for CL and V

<<<<<<< HEAD
            etas.push_back(0.1);
            //etas.push_back(0.0);

            Value x = aux.negativeLogLikelihood(etas);
=======
        _etas.push_back(0.1);
        //_etas.push_back(0.0);

        Value x = aux.negativeLogLikelihood(_etas);
>>>>>>> 9deb1a84

        // We compute the expected result

<<<<<<< HEAD
            double expectedSampleValue1 = 121.1;
            double expectedSampleValue2 = 41.1;
            double expectedSampleValue3 = 21.1;
            double omegaAdd = static_cast<double>(omega.rows()) * log(2 * PI) + log(omega.determinant());
=======
        // Prior: 0.5 * (_etas.transpose() * m_inverseOmega * _etas + m_omegaAdd)
        // m_omega = m_omegaAdd(static_cast<double>(_omega.rows()) * log(2 * PI) + log(_omega.determinant()))
        // sample likelihood: - _residualErrorModel.calculateSampleLikelihood(_expected, _observed.getValue());
        double expectedSampleValue1 = 121.1;
        double expectedSampleValue2 = 41.1;
        double expectedSampleValue3 = 21.1;
        double omegaAdd = static_cast<double>(omega.rows()) * log(2 * PI) + log(omega.determinant());
>>>>>>> 9deb1a84

        EigenVector etasmd(1);
        etasmd[0] = 0.1;

<<<<<<< HEAD
            double expectedValue = 0.5 * (etasmd.transpose() * omega.inverse() * etasmd + omegaAdd) -
                    residualErrorModel[0]->calculateSampleLikelihood(expectedSampleValue1, s0.getValue() - residualErrorModel[0]->calculateSampleLikelihood(expectedSampleValue2, s1.getValue()) - residualErrorModel[0]->calculateSampleLikelihood(expectedSampleValue3, s2.getValue()));
            fructose_assert_double_eq(x, expectedValue);
    }
    

    
    void test3(const std::string& /* _testName */)
        // Third scenario: A 2-analyte with one sample on analyte 1 (using MultiConstantEliminationBolus)
=======
        double expectedValue = 0.5 * (etasmd.transpose() * omega.inverse() * etasmd + omegaAdd)
                               - m_residualErrorModel[0]->calculateSampleLikelihood(
                                       expectedSampleValue1,
                                       s0.getValue()
                                               - m_residualErrorModel[0]->calculateSampleLikelihood(
                                                       expectedSampleValue2, s1.getValue())
                                               - m_residualErrorModel[0]->calculateSampleLikelihood(
                                                       expectedSampleValue3, s2.getValue()));
        fructose_assert_double_eq(x, expectedValue);
    }


    void test3(const std::string& /* _testName */) //HAVE TO FINISH THIS
            // Third scenario: A 2-analyte with one sample on analyte 1 (using MultiConstantEliminationBolus)
>>>>>>> 9deb1a84

    {

        if (verbose()) {
            std::cout << __FUNCTION__ << std::endl;
        }


        Tucuxi::Core::OmegaMatrix omega;
        std::vector<IResidualErrorModel*> residualErrorModel;
        std::vector<SampleSeries> samples;
        IntakeSeries intakes;
        ParameterSetSeries parameters;
        MultiConcentrationCalculator concentrationCalculator;
        Etas etas;

        //definition of the omega matrix
        omega = Tucuxi::Core::OmegaMatrix(1, 1);
        omega(0, 0) = 0.1; // Variance of A


        //definition of the residualErrorModel


        SigmaResidualErrorModel* newErrorModel1 = new SigmaResidualErrorModel();
        Tucuxi::Core::Sigma sigma1(1);
        sigma1(0) = 0.3138;
        newErrorModel1->setErrorModel(Tucuxi::Core::ResidualErrorType::PROPORTIONAL);
        newErrorModel1->setSigma(sigma1);
        residualErrorModel.push_back(newErrorModel1);
        //here i'm supposed to use a vector of pointers of IResidualErrorModel or a vector of pointers of SigmaResidualErrorModel


<<<<<<< HEAD
        SigmaResidualErrorModel *newErrorModel2 = new SigmaResidualErrorModel();
=======

        SigmaResidualErrorModel* newErrorModel2 = new SigmaResidualErrorModel();
>>>>>>> 9deb1a84
        Tucuxi::Core::Sigma sigma2(1);
        sigma2(0) = 0.3138;
        newErrorModel1->setErrorModel(Tucuxi::Core::ResidualErrorType::PROPORTIONAL);
        newErrorModel1->setSigma(sigma2);
        residualErrorModel.push_back(newErrorModel2);
        //here i'm supposed to use a vector of pointers of IResidualErrorModel or a vector of pointers of SigmaResidualErrorModel

        //definition of the samples
        Tucuxi::Core::SampleSeries sampleSeries1;
        DateTime date0 = DateTime(
                (date::year(2017),
                 date::month(6),
                 date::day(6),
                 Duration(std::chrono::hours(12), std::chrono::minutes(30), std::chrono::seconds(0))));
        Tucuxi::Core::SampleEvent s0(date0, 200.0);
        sampleSeries1.push_back(s0);
        samples.push_back(sampleSeries1);

        Tucuxi::Core::SampleSeries sampleSeries2;
<<<<<<< HEAD
         samples.push_back(sampleSeries2);
=======
        _samples.push_back(sampleSeries2);
>>>>>>> 9deb1a84


        //definition of the intakes


<<<<<<< HEAD
        intakes.emplace_back(DateTime(date::year_month_day(date::year(2017), date::month(6), date::day(6)),
                                      Duration(std::chrono::hours(8), std::chrono::minutes(30), std::chrono::seconds(0))),
                             Duration(),
                             DoseValue(200.0),
                             TucuUnit("mg"),
                             Duration(std::chrono::hours(24)),
                             getBolusFormulationAndRoute(),
                             getBolusFormulationAndRoute().getAbsorptionModel(),
                             Duration(std::chrono::minutes(20)),
                             static_cast<int>(CYCLE_SIZE));

        intakes.emplace_back(DateTime(date::year_month_day(date::year(2017), date::month(6), date::day(7)),
                                      Duration(std::chrono::hours(8), std::chrono::minutes(30), std::chrono::seconds(0))),
                             Duration(),
                             DoseValue(200.0),
                             TucuUnit("mg"),
                             Duration(std::chrono::hours(24)),
                             getBolusFormulationAndRoute(),
                             getBolusFormulationAndRoute().getAbsorptionModel(),
                             Duration(std::chrono::minutes(20)),

                             static_cast<int>(CYCLE_SIZE));
        std::shared_ptr<Tucuxi::Core::IntakeIntervalCalculator> calculator = std::make_shared<Tucuxi::Core::ConstantEliminationBolus>();
        intakes[0].setCalculator(calculator);
        intakes[1].setCalculator(calculator);
=======
        _intakes.emplace_back(
                DateTime(
                        date::year_month_day(date::year(2017), date::month(6), date::day(6)),
                        Duration(std::chrono::hours(8), std::chrono::minutes(30), std::chrono::seconds(0))),
                Duration(),
                DoseValue(200.0),
                TucuUnit("mg"),
                Duration(std::chrono::hours(24)),
                getBolusFormulationAndRoute(),
                getBolusFormulationAndRoute().getAbsorptionModel(),
                Duration(std::chrono::minutes(20)),
                static_cast<int>(CYCLE_SIZE));

        _intakes.emplace_back(
                DateTime(
                        date::year_month_day(date::year(2017), date::month(6), date::day(7)),
                        Duration(std::chrono::hours(8), std::chrono::minutes(30), std::chrono::seconds(0))),
                Duration(),
                DoseValue(200.0),
                TucuUnit("mg"),
                Duration(std::chrono::hours(24)),
                getBolusFormulationAndRoute(),
                getBolusFormulationAndRoute().getAbsorptionModel(),
                Duration(std::chrono::minutes(20)),

                static_cast<int>(CYCLE_SIZE));
        std::shared_ptr<Tucuxi::Core::IntakeIntervalCalculator> calculator =
                std::make_shared<Tucuxi::Core::ConstantEliminationBolus>();
        _intakes[0].setCalculator(calculator);
        _intakes[1].setCalculator(calculator);
>>>>>>> 9deb1a84


        //Definition of the parameters


        Tucuxi::Core::ParameterDefinitions parameterDefs;
<<<<<<< HEAD
        parameterDefs.push_back(std::unique_ptr<Tucuxi::Core::ParameterDefinition>(new Tucuxi::Core::ParameterDefinition("TestA0", 1.0, Tucuxi::Core::ParameterVariabilityType::Additive)));
        parameterDefs.push_back(std::unique_ptr<Tucuxi::Core::ParameterDefinition>(new Tucuxi::Core::ParameterDefinition("TestR0", 0.0, Tucuxi::Core::ParameterVariabilityType::None)));
        parameterDefs.push_back(std::unique_ptr<Tucuxi::Core::ParameterDefinition>(new Tucuxi::Core::ParameterDefinition("TestS0", 0.1, Tucuxi::Core::ParameterVariabilityType::None)));
        parameterDefs.push_back(std::unique_ptr<Tucuxi::Core::ParameterDefinition>(new Tucuxi::Core::ParameterDefinition("TestM0", 0.0, Tucuxi::Core::ParameterVariabilityType::None)));
        parameterDefs.push_back(std::unique_ptr<Tucuxi::Core::ParameterDefinition>(new Tucuxi::Core::ParameterDefinition("TestA1", 2.0, Tucuxi::Core::ParameterVariabilityType::Additive)));
        parameterDefs.push_back(std::unique_ptr<Tucuxi::Core::ParameterDefinition>(new Tucuxi::Core::ParameterDefinition("TestR1", 0.0, Tucuxi::Core::ParameterVariabilityType::None)));
        parameterDefs.push_back(std::unique_ptr<Tucuxi::Core::ParameterDefinition>(new Tucuxi::Core::ParameterDefinition("TestS1", 0.0, Tucuxi::Core::ParameterVariabilityType::None)));
        parameterDefs.push_back(std::unique_ptr<Tucuxi::Core::ParameterDefinition>(new Tucuxi::Core::ParameterDefinition("TestM1", 0.0, Tucuxi::Core::ParameterVariabilityType::None)));
        Tucuxi::Core::ParameterSetEvent parameterset(DateTime::now(), parameterDefs);
        parameters.addParameterSetEvent(parameterset);



            Tucuxi::Core::MultiLikelihood aux(omega, residualErrorModel, samples, intakes, parameters, concentrationCalculator);
=======
        parameterDefs.push_back(
                std::unique_ptr<Tucuxi::Core::ParameterDefinition>(new Tucuxi::Core::ParameterDefinition(
                        "TestA0", 1.0, Tucuxi::Core::ParameterVariabilityType::Additive)));
        parameterDefs.push_back(std::unique_ptr<Tucuxi::Core::ParameterDefinition>(
                new Tucuxi::Core::ParameterDefinition("TestR0", 0.0, Tucuxi::Core::ParameterVariabilityType::None)));
        parameterDefs.push_back(std::unique_ptr<Tucuxi::Core::ParameterDefinition>(
                new Tucuxi::Core::ParameterDefinition("TestS0", 0.1, Tucuxi::Core::ParameterVariabilityType::None)));
        parameterDefs.push_back(std::unique_ptr<Tucuxi::Core::ParameterDefinition>(
                new Tucuxi::Core::ParameterDefinition("TestM0", 0.0, Tucuxi::Core::ParameterVariabilityType::None)));
        parameterDefs.push_back(
                std::unique_ptr<Tucuxi::Core::ParameterDefinition>(new Tucuxi::Core::ParameterDefinition(
                        "TestA1", 2.0, Tucuxi::Core::ParameterVariabilityType::Additive)));
        parameterDefs.push_back(std::unique_ptr<Tucuxi::Core::ParameterDefinition>(
                new Tucuxi::Core::ParameterDefinition("TestR1", 0.0, Tucuxi::Core::ParameterVariabilityType::None)));
        parameterDefs.push_back(std::unique_ptr<Tucuxi::Core::ParameterDefinition>(
                new Tucuxi::Core::ParameterDefinition("TestS1", 0.0, Tucuxi::Core::ParameterVariabilityType::None)));
        parameterDefs.push_back(std::unique_ptr<Tucuxi::Core::ParameterDefinition>(
                new Tucuxi::Core::ParameterDefinition("TestM1", 0.0, Tucuxi::Core::ParameterVariabilityType::None)));
        Tucuxi::Core::ParameterSetEvent parameters(DateTime::now(), parameterDefs);
        Tucuxi::Core::ParameterSetSeries parametersSeries;
        parametersSeries.addParameterSetEvent(parameters);


        //Definition of the Concentration Calculator

        //Tucuxi::Core::MultiConcentrationPredictionPtr predictionPtr;
        /*{
            predictionPtr = std::make_unique<Tucuxi::Core::MultiConcentrationPrediction>();

            DateTime recordFrom = date::year_month_day(date::year(2018), date::month(9), date::day(1));
            DateTime recordTo = recordFrom + interval;

            Tucuxi::Core::IntakeSeries intakeSeries;
            std::shared_ptr<IntakeIntervalCalculator> calculator2 = std::make_shared<ConstantEliminationBolus>();
            intakeEvent.setCalculator(calculator2);
            intakeSeries.push_back(intakeEvent);
            Tucuxi::Core::IMultiConcentrationCalculator *concentrationCalculator = new Tucuxi::Core::MultiConcentrationCalculator();
            auto status = concentrationCalculator->computeConcentrations(
                predictionPtr,
                false,
                recordFrom,
                recordTo,
                intakeSeries,
                _parameters);
            delete concentrationCalculator;
            fructose_assert_eq(status, ComputingStatus::Ok);

    #if 0
            for (int i = 0; i<nbPoints; i++) {
                std::cout << i << ":" << predictionPtr->getValues()[0][i] << std::endl;
            }
    #endif
        }
        */



        Tucuxi::Core::MultiLikelihood aux(
                omega, m_residualErrorModel, _samples, _intakes, _parameters, _concentrationCalculator);
>>>>>>> 9deb1a84

        // Set initial etas to 0 for CL and V

<<<<<<< HEAD
            etas.push_back(0.1);
            etas.push_back(0.1);

            Value x = aux.negativeLogLikelihood(etas);
=======
        _etas.push_back(0.1);
        //_etas.push_back(0.0);

        Value x = aux.negativeLogLikelihood(_etas);
>>>>>>> 9deb1a84

        // We compute the expected result

<<<<<<< HEAD
            double expectedSampleValue = 201.1;
            double omegaAdd = static_cast<double>(omega.rows()) * log(2 * PI) + log(omega.determinant());
=======
        // Prior: 0.5 * (_etas.transpose() * m_inverseOmega * _etas + m_omegaAdd)
        // m_omega = m_omegaAdd(static_cast<double>(_omega.rows()) * log(2 * PI) + log(_omega.determinant()))
        // sample likelihood: - _residualErrorModel.calculateSampleLikelihood(_expected, _observed.getValue());
        double expectedSampleValue = 201.1;
        double omegaAdd = static_cast<double>(omega.rows()) * log(2 * PI) + log(omega.determinant());
>>>>>>> 9deb1a84

        EigenVector etasmd(1);
        etasmd[0] = 0.1;

<<<<<<< HEAD
            double expectedValue = 0.5 * (etasmd.transpose() * omega.inverse() * etasmd + omegaAdd) -
                    residualErrorModel[0]->calculateSampleLikelihood(expectedSampleValue, s0.getValue()); //0 as the second sample is empty

            fructose_assert_double_ne(x, std::numeric_limits<double>::max());
            fructose_assert_double_eq(x, expectedValue);
        }


    void test4(const std::string& /* _testName */){
=======
        double expectedValue = 0.5 * (etasmd.transpose() * omega.inverse() * etasmd + omegaAdd)
                               - m_residualErrorModel[0]->calculateSampleLikelihood(expectedSampleValue, s0.getValue())
                               - m_residualErrorModel[1]->calculateSampleLikelihood(
                                       expectedSampleValue, 0); //0 as the second sample is empty
        fructose_assert_double_eq(x, expectedValue);
    }


    void test4(const std::string& /* _testName */)
    {
        //A 2-analyte with one sample on analyte 2
>>>>>>> 9deb1a84

        //A 2-analyte with one sample on analyte 2

        if (verbose()) {
            std::cout << __FUNCTION__ << std::endl;
        }


        Tucuxi::Core::OmegaMatrix omega;
        std::vector<IResidualErrorModel*> residualErrorModel;
        std::vector<SampleSeries> samples;
        IntakeSeries intakes;
        ParameterSetSeries parameters;
        MultiConcentrationCalculator concentrationCalculator;
        Etas etas;

        //definition of the omega matrix
        omega = Tucuxi::Core::OmegaMatrix(1, 1);
        omega(0, 0) = 0.1; // Variance of A



        //definition of the residualErrorModel


        SigmaResidualErrorModel* newErrorModel1 = new SigmaResidualErrorModel();
        Tucuxi::Core::Sigma sigma1(1);
        sigma1(0) = 0.3138;
        newErrorModel1->setErrorModel(Tucuxi::Core::ResidualErrorType::PROPORTIONAL);
        newErrorModel1->setSigma(sigma1);
        residualErrorModel.push_back(newErrorModel1);
        //here i'm supposed to use a vector of pointers of IResidualErrorModel or a vector of pointers of SigmaResidualErrorModel



        SigmaResidualErrorModel* newErrorModel2 = new SigmaResidualErrorModel();
        Tucuxi::Core::Sigma sigma2(1);
        sigma2(0) = 0.3138;
        newErrorModel1->setErrorModel(Tucuxi::Core::ResidualErrorType::PROPORTIONAL);
        newErrorModel1->setSigma(sigma2);
        residualErrorModel.push_back(newErrorModel2);
        //here i'm supposed to use a vector of pointers of IResidualErrorModel or a vector of pointers of SigmaResidualErrorModel

        //definition of the samples
        Tucuxi::Core::SampleSeries sampleSeries1;
        samples.push_back(sampleSeries1);

        Tucuxi::Core::SampleSeries sampleSeries2;
        DateTime date0 = DateTime(
                (date::year(2017),
                 date::month(6),
                 date::day(6),
                 Duration(std::chrono::hours(12), std::chrono::minutes(30), std::chrono::seconds(0))));
        Tucuxi::Core::SampleEvent s0(date0, 200.0);
        sampleSeries2.push_back(s0);
<<<<<<< HEAD
         samples.push_back(sampleSeries2);
=======
        _samples.push_back(sampleSeries2);
>>>>>>> 9deb1a84


        //definition of the intakes


<<<<<<< HEAD
        intakes.emplace_back(DateTime(date::year_month_day(date::year(2017), date::month(6), date::day(6)),
                                      Duration(std::chrono::hours(8), std::chrono::minutes(30), std::chrono::seconds(0))),
                             Duration(),
                             DoseValue(200.0),
                             TucuUnit("mg"),
                             Duration(std::chrono::hours(24)),
                             getBolusFormulationAndRoute(),
                             getBolusFormulationAndRoute().getAbsorptionModel(),
                             Duration(std::chrono::minutes(20)),
                             static_cast<int>(CYCLE_SIZE));

        intakes.emplace_back(DateTime(date::year_month_day(date::year(2017), date::month(6), date::day(7)),
                                      Duration(std::chrono::hours(8), std::chrono::minutes(30), std::chrono::seconds(0))),
                             Duration(),
                             DoseValue(200.0),
                             TucuUnit("mg"),
                             Duration(std::chrono::hours(24)),
                             getBolusFormulationAndRoute(),
                             getBolusFormulationAndRoute().getAbsorptionModel(),
                             Duration(std::chrono::minutes(20)),

                             static_cast<int>(CYCLE_SIZE));
        std::shared_ptr<Tucuxi::Core::IntakeIntervalCalculator> calculator = std::make_shared<Tucuxi::Core::ConstantEliminationBolus>();
        intakes[0].setCalculator(calculator);
        intakes[1].setCalculator(calculator);
=======
        _intakes.emplace_back(
                DateTime(
                        date::year_month_day(date::year(2017), date::month(6), date::day(6)),
                        Duration(std::chrono::hours(8), std::chrono::minutes(30), std::chrono::seconds(0))),
                Duration(),
                DoseValue(200.0),
                TucuUnit("mg"),
                Duration(std::chrono::hours(24)),
                getBolusFormulationAndRoute(),
                getBolusFormulationAndRoute().getAbsorptionModel(),
                Duration(std::chrono::minutes(20)),
                static_cast<int>(CYCLE_SIZE));

        _intakes.emplace_back(
                DateTime(
                        date::year_month_day(date::year(2017), date::month(6), date::day(7)),
                        Duration(std::chrono::hours(8), std::chrono::minutes(30), std::chrono::seconds(0))),
                Duration(),
                DoseValue(200.0),
                TucuUnit("mg"),
                Duration(std::chrono::hours(24)),
                getBolusFormulationAndRoute(),
                getBolusFormulationAndRoute().getAbsorptionModel(),
                Duration(std::chrono::minutes(20)),

                static_cast<int>(CYCLE_SIZE));
        std::shared_ptr<Tucuxi::Core::IntakeIntervalCalculator> calculator =
                std::make_shared<Tucuxi::Core::ConstantEliminationBolus>();
        _intakes[0].setCalculator(calculator);
        _intakes[1].setCalculator(calculator);
>>>>>>> 9deb1a84


        //Definition of the parameters


        Tucuxi::Core::ParameterDefinitions parameterDefs;
<<<<<<< HEAD
        parameterDefs.push_back(std::unique_ptr<Tucuxi::Core::ParameterDefinition>(new Tucuxi::Core::ParameterDefinition("TestA0", 1.0, Tucuxi::Core::ParameterVariabilityType::Additive)));
        parameterDefs.push_back(std::unique_ptr<Tucuxi::Core::ParameterDefinition>(new Tucuxi::Core::ParameterDefinition("TestR0", 0.0, Tucuxi::Core::ParameterVariabilityType::None)));
        parameterDefs.push_back(std::unique_ptr<Tucuxi::Core::ParameterDefinition>(new Tucuxi::Core::ParameterDefinition("TestS0", 0.1, Tucuxi::Core::ParameterVariabilityType::None)));
        parameterDefs.push_back(std::unique_ptr<Tucuxi::Core::ParameterDefinition>(new Tucuxi::Core::ParameterDefinition("TestM0", 0.0, Tucuxi::Core::ParameterVariabilityType::None)));
        parameterDefs.push_back(std::unique_ptr<Tucuxi::Core::ParameterDefinition>(new Tucuxi::Core::ParameterDefinition("TestA1", 2.0, Tucuxi::Core::ParameterVariabilityType::Additive)));
        parameterDefs.push_back(std::unique_ptr<Tucuxi::Core::ParameterDefinition>(new Tucuxi::Core::ParameterDefinition("TestR1", 0.0, Tucuxi::Core::ParameterVariabilityType::None)));
        parameterDefs.push_back(std::unique_ptr<Tucuxi::Core::ParameterDefinition>(new Tucuxi::Core::ParameterDefinition("TestS1", 0.0, Tucuxi::Core::ParameterVariabilityType::None)));
        parameterDefs.push_back(std::unique_ptr<Tucuxi::Core::ParameterDefinition>(new Tucuxi::Core::ParameterDefinition("TestM1", 0.0, Tucuxi::Core::ParameterVariabilityType::None)));
        Tucuxi::Core::ParameterSetEvent parameterset(DateTime::now(), parameterDefs);
        parameters.addParameterSetEvent(parameterset);



            Tucuxi::Core::MultiLikelihood aux(omega, residualErrorModel, samples, intakes, parameters, concentrationCalculator);

            // Set initial etas to 0 for CL and V

            etas.push_back(0.1);
            etas.push_back(0.1);

            Value x = aux.negativeLogLikelihood(etas);
=======
        parameterDefs.push_back(
                std::unique_ptr<Tucuxi::Core::ParameterDefinition>(new Tucuxi::Core::ParameterDefinition(
                        "TestA0", 1.0, Tucuxi::Core::ParameterVariabilityType::Additive)));
        parameterDefs.push_back(std::unique_ptr<Tucuxi::Core::ParameterDefinition>(
                new Tucuxi::Core::ParameterDefinition("TestR0", 0.0, Tucuxi::Core::ParameterVariabilityType::None)));
        parameterDefs.push_back(std::unique_ptr<Tucuxi::Core::ParameterDefinition>(
                new Tucuxi::Core::ParameterDefinition("TestS0", 0.1, Tucuxi::Core::ParameterVariabilityType::None)));
        parameterDefs.push_back(std::unique_ptr<Tucuxi::Core::ParameterDefinition>(
                new Tucuxi::Core::ParameterDefinition("TestM0", 0.0, Tucuxi::Core::ParameterVariabilityType::None)));
        parameterDefs.push_back(
                std::unique_ptr<Tucuxi::Core::ParameterDefinition>(new Tucuxi::Core::ParameterDefinition(
                        "TestA1", 2.0, Tucuxi::Core::ParameterVariabilityType::Additive)));
        parameterDefs.push_back(std::unique_ptr<Tucuxi::Core::ParameterDefinition>(
                new Tucuxi::Core::ParameterDefinition("TestR1", 0.0, Tucuxi::Core::ParameterVariabilityType::None)));
        parameterDefs.push_back(std::unique_ptr<Tucuxi::Core::ParameterDefinition>(
                new Tucuxi::Core::ParameterDefinition("TestS1", 0.0, Tucuxi::Core::ParameterVariabilityType::None)));
        parameterDefs.push_back(std::unique_ptr<Tucuxi::Core::ParameterDefinition>(
                new Tucuxi::Core::ParameterDefinition("TestM1", 0.0, Tucuxi::Core::ParameterVariabilityType::None)));
        Tucuxi::Core::ParameterSetEvent parameters(DateTime::now(), parameterDefs);
        Tucuxi::Core::ParameterSetSeries parametersSeries;
        parametersSeries.addParameterSetEvent(parameters);


        //Definition of the Concentration Calculator

        //Tucuxi::Core::MultiConcentrationPredictionPtr predictionPtr;
        /*{
            predictionPtr = std::make_unique<Tucuxi::Core::MultiConcentrationPrediction>();

            DateTime recordFrom = date::year_month_day(date::year(2018), date::month(9), date::day(1));
            DateTime recordTo = recordFrom + interval;

            Tucuxi::Core::IntakeSeries intakeSeries;
            std::shared_ptr<IntakeIntervalCalculator> calculator2 = std::make_shared<ConstantEliminationBolus>();
            intakeEvent.setCalculator(calculator2);
            intakeSeries.push_back(intakeEvent);
            Tucuxi::Core::IMultiConcentrationCalculator *concentrationCalculator = new Tucuxi::Core::MultiConcentrationCalculator();
            auto status = concentrationCalculator->computeConcentrations(
                predictionPtr,
                false,
                recordFrom,
                recordTo,
                intakeSeries,
                _parameters);
            delete concentrationCalculator;
            fructose_assert_eq(status, ComputingStatus::Ok);

    #if 0
            for (int i = 0; i<nbPoints; i++) {
                std::cout << i << ":" << predictionPtr->getValues()[0][i] << std::endl;
            }
    #endif
        }
        */



        Tucuxi::Core::MultiLikelihood aux(
                omega, m_residualErrorModel, _samples, _intakes, _parameters, _concentrationCalculator);

        // Set initial etas to 0 for CL and V

        _etas.push_back(0.1);
        //_etas.push_back(0.0);
>>>>>>> 9deb1a84

        Value x = aux.negativeLogLikelihood(_etas);

<<<<<<< HEAD
            double expectedSampleValue = 201.1;
            double omegaAdd = static_cast<double>(omega.rows()) * log(2 * PI) + log(omega.determinant());

            EigenVector etasmd(1);
            etasmd[0] = 0.1;

            double expectedValue = 0.5 * (etasmd.transpose() * omega.inverse() * etasmd + omegaAdd)
                     - residualErrorModel[1]->calculateSampleLikelihood(expectedSampleValue, s0.getValue()); //0 as the first sample is empty
            fructose_assert_double_eq(x, expectedValue);
=======
        // We compute the expected result

        // Prior: 0.5 * (_etas.transpose() * m_inverseOmega * _etas + m_omegaAdd)
        // m_omega = m_omegaAdd(static_cast<double>(_omega.rows()) * log(2 * PI) + log(_omega.determinant()))
        // sample likelihood: - _residualErrorModel.calculateSampleLikelihood(_expected, _observed.getValue());
        double expectedSampleValue = 201.1;
        double omegaAdd = static_cast<double>(omega.rows()) * log(2 * PI) + log(omega.determinant());
>>>>>>> 9deb1a84

        EigenVector etasmd(1);
        etasmd[0] = 0.1;

        double expectedValue = 0.5 * (etasmd.transpose() * omega.inverse() * etasmd + omegaAdd)
                               - m_residualErrorModel[0]->calculateSampleLikelihood(expectedSampleValue, 0)
                               - m_residualErrorModel[1]->calculateSampleLikelihood(
                                       expectedSampleValue, s0.getValue()); //0 as the first sample is empty
        fructose_assert_double_eq(x, expectedValue);
    }

    void test5(const std::string& /* _testName */)
    {

        //A 2-analyte with one sample per analytes at different times
        if (verbose()) {
            std::cout << __FUNCTION__ << std::endl;
        }


        Tucuxi::Core::OmegaMatrix omega;
        std::vector<IResidualErrorModel*> residualErrorModel;
        std::vector<SampleSeries> samples;
        IntakeSeries intakes;
        ParameterSetSeries parameters;
        MultiConcentrationCalculator concentrationCalculator;
        Etas etas;

        //definition of the omega matrix
        omega = Tucuxi::Core::OmegaMatrix(1, 1);
        omega(0, 0) = 0.1; // Variance of A



        //definition of the residualErrorModel


        SigmaResidualErrorModel* newErrorModel1 = new SigmaResidualErrorModel();
        Tucuxi::Core::Sigma sigma1(1);
        sigma1(0) = 0.3138;
        newErrorModel1->setErrorModel(Tucuxi::Core::ResidualErrorType::PROPORTIONAL);
        newErrorModel1->setSigma(sigma1);
        residualErrorModel.push_back(newErrorModel1);
        //here i'm supposed to use a vector of pointers of IResidualErrorModel or a vector of pointers of SigmaResidualErrorModel



        SigmaResidualErrorModel* newErrorModel2 = new SigmaResidualErrorModel();
        Tucuxi::Core::Sigma sigma2(1);
        sigma2(0) = 0.3138;
        newErrorModel1->setErrorModel(Tucuxi::Core::ResidualErrorType::PROPORTIONAL);
        newErrorModel1->setSigma(sigma2);
        residualErrorModel.push_back(newErrorModel2);
        //here i'm supposed to use a vector of pointers of IResidualErrorModel or a vector of pointers of SigmaResidualErrorModel

        //definition of the samples
        Tucuxi::Core::SampleSeries sampleSeries1;
        DateTime date0 = DateTime(
                (date::year(2017),
                 date::month(6),
                 date::day(6),
                 Duration(std::chrono::hours(12), std::chrono::minutes(30), std::chrono::seconds(0))));
        Tucuxi::Core::SampleEvent s0(date0, 200.0);
        sampleSeries1.push_back(s0);
        samples.push_back(sampleSeries1);

        Tucuxi::Core::SampleSeries sampleSeries2;
        DateTime date1 = DateTime(
                (date::year(2017),
                 date::month(6),
                 date::day(6),
                 Duration(std::chrono::hours(16), std::chrono::minutes(30), std::chrono::seconds(0))));
        Tucuxi::Core::SampleEvent s1(date1, 200.0);
        sampleSeries2.push_back(s0);
<<<<<<< HEAD
         samples.push_back(sampleSeries2);
=======
        _samples.push_back(sampleSeries2);
>>>>>>> 9deb1a84


        //definition of the intakes


<<<<<<< HEAD
        intakes.emplace_back(DateTime(date::year_month_day(date::year(2017), date::month(6), date::day(6)),
                                      Duration(std::chrono::hours(8), std::chrono::minutes(30), std::chrono::seconds(0))),
                             Duration(),
                             DoseValue(200.0),
                             TucuUnit("mg"),
                             Duration(std::chrono::hours(24)),
                             getBolusFormulationAndRoute(),
                             getBolusFormulationAndRoute().getAbsorptionModel(),
                             Duration(std::chrono::minutes(20)),
                             static_cast<int>(CYCLE_SIZE));

        intakes.emplace_back(DateTime(date::year_month_day(date::year(2017), date::month(6), date::day(7)),
                                      Duration(std::chrono::hours(8), std::chrono::minutes(30), std::chrono::seconds(0))),
                             Duration(),
                             DoseValue(200.0),
                             TucuUnit("mg"),
                             Duration(std::chrono::hours(24)),
                             getBolusFormulationAndRoute(),
                             getBolusFormulationAndRoute().getAbsorptionModel(),
                             Duration(std::chrono::minutes(20)),

                             static_cast<int>(CYCLE_SIZE));
        std::shared_ptr<Tucuxi::Core::IntakeIntervalCalculator> calculator = std::make_shared<Tucuxi::Core::ConstantEliminationBolus>();
        intakes[0].setCalculator(calculator);
        intakes[1].setCalculator(calculator);
=======
        _intakes.emplace_back(
                DateTime(
                        date::year_month_day(date::year(2017), date::month(6), date::day(6)),
                        Duration(std::chrono::hours(8), std::chrono::minutes(30), std::chrono::seconds(0))),
                Duration(),
                DoseValue(200.0),
                TucuUnit("mg"),
                Duration(std::chrono::hours(24)),
                getBolusFormulationAndRoute(),
                getBolusFormulationAndRoute().getAbsorptionModel(),
                Duration(std::chrono::minutes(20)),
                static_cast<int>(CYCLE_SIZE));

        _intakes.emplace_back(
                DateTime(
                        date::year_month_day(date::year(2017), date::month(6), date::day(7)),
                        Duration(std::chrono::hours(8), std::chrono::minutes(30), std::chrono::seconds(0))),
                Duration(),
                DoseValue(200.0),
                TucuUnit("mg"),
                Duration(std::chrono::hours(24)),
                getBolusFormulationAndRoute(),
                getBolusFormulationAndRoute().getAbsorptionModel(),
                Duration(std::chrono::minutes(20)),

                static_cast<int>(CYCLE_SIZE));
        std::shared_ptr<Tucuxi::Core::IntakeIntervalCalculator> calculator =
                std::make_shared<Tucuxi::Core::ConstantEliminationBolus>();
        _intakes[0].setCalculator(calculator);
        _intakes[1].setCalculator(calculator);
>>>>>>> 9deb1a84


        //Definition of the parameters


        Tucuxi::Core::ParameterDefinitions parameterDefs;
<<<<<<< HEAD
        parameterDefs.push_back(std::unique_ptr<Tucuxi::Core::ParameterDefinition>(new Tucuxi::Core::ParameterDefinition("TestA0", 1.0, Tucuxi::Core::ParameterVariabilityType::Additive)));
        parameterDefs.push_back(std::unique_ptr<Tucuxi::Core::ParameterDefinition>(new Tucuxi::Core::ParameterDefinition("TestR0", 0.0, Tucuxi::Core::ParameterVariabilityType::None)));
        parameterDefs.push_back(std::unique_ptr<Tucuxi::Core::ParameterDefinition>(new Tucuxi::Core::ParameterDefinition("TestS0", 0.1, Tucuxi::Core::ParameterVariabilityType::None)));
        parameterDefs.push_back(std::unique_ptr<Tucuxi::Core::ParameterDefinition>(new Tucuxi::Core::ParameterDefinition("TestM0", 0.0, Tucuxi::Core::ParameterVariabilityType::None)));
        parameterDefs.push_back(std::unique_ptr<Tucuxi::Core::ParameterDefinition>(new Tucuxi::Core::ParameterDefinition("TestA1", 2.0, Tucuxi::Core::ParameterVariabilityType::Additive)));
        parameterDefs.push_back(std::unique_ptr<Tucuxi::Core::ParameterDefinition>(new Tucuxi::Core::ParameterDefinition("TestR1", 0.0, Tucuxi::Core::ParameterVariabilityType::None)));
        parameterDefs.push_back(std::unique_ptr<Tucuxi::Core::ParameterDefinition>(new Tucuxi::Core::ParameterDefinition("TestS1", 0.0, Tucuxi::Core::ParameterVariabilityType::None)));
        parameterDefs.push_back(std::unique_ptr<Tucuxi::Core::ParameterDefinition>(new Tucuxi::Core::ParameterDefinition("TestM1", 0.0, Tucuxi::Core::ParameterVariabilityType::None)));
        Tucuxi::Core::ParameterSetEvent parameterset(DateTime::now(), parameterDefs);
        parameters.addParameterSetEvent(parameterset);




            Tucuxi::Core::MultiLikelihood aux(omega, residualErrorModel, samples, intakes, parameters, concentrationCalculator);
=======
        parameterDefs.push_back(
                std::unique_ptr<Tucuxi::Core::ParameterDefinition>(new Tucuxi::Core::ParameterDefinition(
                        "TestA0", 1.0, Tucuxi::Core::ParameterVariabilityType::Additive)));
        parameterDefs.push_back(std::unique_ptr<Tucuxi::Core::ParameterDefinition>(
                new Tucuxi::Core::ParameterDefinition("TestR0", 0.0, Tucuxi::Core::ParameterVariabilityType::None)));
        parameterDefs.push_back(std::unique_ptr<Tucuxi::Core::ParameterDefinition>(
                new Tucuxi::Core::ParameterDefinition("TestS0", 0.1, Tucuxi::Core::ParameterVariabilityType::None)));
        parameterDefs.push_back(std::unique_ptr<Tucuxi::Core::ParameterDefinition>(
                new Tucuxi::Core::ParameterDefinition("TestM0", 0.0, Tucuxi::Core::ParameterVariabilityType::None)));
        parameterDefs.push_back(
                std::unique_ptr<Tucuxi::Core::ParameterDefinition>(new Tucuxi::Core::ParameterDefinition(
                        "TestA1", 2.0, Tucuxi::Core::ParameterVariabilityType::Additive)));
        parameterDefs.push_back(std::unique_ptr<Tucuxi::Core::ParameterDefinition>(
                new Tucuxi::Core::ParameterDefinition("TestR1", 0.0, Tucuxi::Core::ParameterVariabilityType::None)));
        parameterDefs.push_back(std::unique_ptr<Tucuxi::Core::ParameterDefinition>(
                new Tucuxi::Core::ParameterDefinition("TestS1", 0.0, Tucuxi::Core::ParameterVariabilityType::None)));
        parameterDefs.push_back(std::unique_ptr<Tucuxi::Core::ParameterDefinition>(
                new Tucuxi::Core::ParameterDefinition("TestM1", 0.0, Tucuxi::Core::ParameterVariabilityType::None)));
        Tucuxi::Core::ParameterSetEvent parameters(DateTime::now(), parameterDefs);
        Tucuxi::Core::ParameterSetSeries parametersSeries;
        parametersSeries.addParameterSetEvent(parameters);


        //Definition of the Concentration Calculator

        //Tucuxi::Core::MultiConcentrationPredictionPtr predictionPtr;
        /*{
            predictionPtr = std::make_unique<Tucuxi::Core::MultiConcentrationPrediction>();

            DateTime recordFrom = date::year_month_day(date::year(2018), date::month(9), date::day(1));
            DateTime recordTo = recordFrom + interval;

            Tucuxi::Core::IntakeSeries intakeSeries;
            std::shared_ptr<IntakeIntervalCalculator> calculator2 = std::make_shared<ConstantEliminationBolus>();
            intakeEvent.setCalculator(calculator2);
            intakeSeries.push_back(intakeEvent);
            Tucuxi::Core::IMultiConcentrationCalculator *concentrationCalculator = new Tucuxi::Core::MultiConcentrationCalculator();
            auto status = concentrationCalculator->computeConcentrations(
                predictionPtr,
                false,
                recordFrom,
                recordTo,
                intakeSeries,
                _parameters);
            delete concentrationCalculator;
            fructose_assert_eq(status, ComputingStatus::Ok);

    #if 0
            for (int i = 0; i<nbPoints; i++) {
                std::cout << i << ":" << predictionPtr->getValues()[0][i] << std::endl;
            }
    #endif
        }
        */



        Tucuxi::Core::MultiLikelihood aux(
                omega, m_residualErrorModel, _samples, _intakes, _parameters, _concentrationCalculator);
>>>>>>> 9deb1a84

        // Set initial etas to 0 for CL and V

<<<<<<< HEAD
            etas.push_back(0.1);
            etas.push_back(0.0);

            Value x = aux.negativeLogLikelihood(etas);
=======
        _etas.push_back(0.1);
        //_etas.push_back(0.0);

        Value x = aux.negativeLogLikelihood(_etas);
>>>>>>> 9deb1a84

        // We compute the expected result

<<<<<<< HEAD
            // Prior: 0.5 * (etas.transpose() * m_inverseOmega * etas + m_omegaAdd)
            // m_omega = m_omegaAdd(static_cast<double>(_omega.rows()) * log(2 * PI) + log(_omega.determinant()))
            // sample likelihood: - _residualErrorModel.calculateSampleLikelihood(_expected, _observed.getValue());
            double expectedSampleValue1 = 121.1;
            double expectedSampleValue2 = 41.1;
            double omegaAdd = static_cast<double>(omega.rows()) * log(2 * PI) + log(omega.determinant());
=======
        // Prior: 0.5 * (_etas.transpose() * m_inverseOmega * _etas + m_omegaAdd)
        // m_omega = m_omegaAdd(static_cast<double>(_omega.rows()) * log(2 * PI) + log(_omega.determinant()))
        // sample likelihood: - _residualErrorModel.calculateSampleLikelihood(_expected, _observed.getValue());
        double expectedSampleValue1 = 121.1;
        double expectedSampleValue2 = 41.1;
        double omegaAdd = static_cast<double>(omega.rows()) * log(2 * PI) + log(omega.determinant());
>>>>>>> 9deb1a84

        EigenVector etasmd(1);
        etasmd[0] = 0.1;

<<<<<<< HEAD
            double expectedValue = 0.5 * (etasmd.transpose() * omega.inverse() * etasmd + omegaAdd) -
                    residualErrorModel[0]->calculateSampleLikelihood(expectedSampleValue1, s0.getValue()) - residualErrorModel[1]->calculateSampleLikelihood(expectedSampleValue2, s1.getValue());
            fructose_assert_double_eq(x, expectedValue);
=======
        double expectedValue =
                0.5 * (etasmd.transpose() * omega.inverse() * etasmd + omegaAdd)
                - m_residualErrorModel[0]->calculateSampleLikelihood(expectedSampleValue1, s0.getValue())
                - m_residualErrorModel[1]->calculateSampleLikelihood(expectedSampleValue2, s1.getValue());
        fructose_assert_double_eq(x, expectedValue);
>>>>>>> 9deb1a84
    }

    void test6(const std::string& /* _testName */)
    {

        //A 2-analyte with one sample per analytes at the same time
        if (verbose()) {
            std::cout << __FUNCTION__ << std::endl;
        }


        Tucuxi::Core::OmegaMatrix omega;
        std::vector<IResidualErrorModel*> residualErrorModel;
        std::vector<SampleSeries> samples;
        IntakeSeries intakes;
        ParameterSetSeries parameters;
        MultiConcentrationCalculator concentrationCalculator;
        Etas etas;

        //definition of the omega matrix
        omega = Tucuxi::Core::OmegaMatrix(1, 1);
        omega(0, 0) = 0.1; // Variance of A



        //definition of the residualErrorModel


        SigmaResidualErrorModel* newErrorModel1 = new SigmaResidualErrorModel();
        Tucuxi::Core::Sigma sigma1(1);
        sigma1(0) = 0.3138;
        newErrorModel1->setErrorModel(Tucuxi::Core::ResidualErrorType::PROPORTIONAL);
        newErrorModel1->setSigma(sigma1);
        residualErrorModel.push_back(newErrorModel1);
        //here i'm supposed to use a vector of pointers of IResidualErrorModel or a vector of pointers of SigmaResidualErrorModel



        SigmaResidualErrorModel* newErrorModel2 = new SigmaResidualErrorModel();
        Tucuxi::Core::Sigma sigma2(1);
        sigma2(0) = 0.3138;
        newErrorModel1->setErrorModel(Tucuxi::Core::ResidualErrorType::PROPORTIONAL);
        newErrorModel1->setSigma(sigma2);
        residualErrorModel.push_back(newErrorModel2);
        //here i'm supposed to use a vector of pointers of IResidualErrorModel or a vector of pointers of SigmaResidualErrorModel

        //definition of the samples
        Tucuxi::Core::SampleSeries sampleSeries1;
        DateTime date0 = DateTime(
                (date::year(2017),
                 date::month(6),
                 date::day(6),
                 Duration(std::chrono::hours(12), std::chrono::minutes(30), std::chrono::seconds(0))));
        Tucuxi::Core::SampleEvent s0(date0, 200.0);
        sampleSeries1.push_back(s0);
        samples.push_back(sampleSeries1);

        Tucuxi::Core::SampleSeries sampleSeries2;
        DateTime date1 = DateTime(
                (date::year(2017),
                 date::month(6),
                 date::day(6),
                 Duration(std::chrono::hours(16), std::chrono::minutes(30), std::chrono::seconds(0))));
        Tucuxi::Core::SampleEvent s1(date1, 200.0);
        sampleSeries2.push_back(s0);
<<<<<<< HEAD
         samples.push_back(sampleSeries2);
=======
        _samples.push_back(sampleSeries2);
>>>>>>> 9deb1a84


        //definition of the intakes


<<<<<<< HEAD
        intakes.emplace_back(DateTime(date::year_month_day(date::year(2017), date::month(6), date::day(6)),
                                      Duration(std::chrono::hours(8), std::chrono::minutes(30), std::chrono::seconds(0))),
                             Duration(),
                             DoseValue(200.0),
                             TucuUnit("mg"),
                             Duration(std::chrono::hours(24)),
                             getBolusFormulationAndRoute(),
                             getBolusFormulationAndRoute().getAbsorptionModel(),
                             Duration(std::chrono::minutes(20)),
                             static_cast<int>(CYCLE_SIZE));

        intakes.emplace_back(DateTime(date::year_month_day(date::year(2017), date::month(6), date::day(7)),
                                      Duration(std::chrono::hours(8), std::chrono::minutes(30), std::chrono::seconds(0))),
                             Duration(),
                             DoseValue(200.0),
                             TucuUnit("mg"),
                             Duration(std::chrono::hours(24)),
                             getBolusFormulationAndRoute(),
                             getBolusFormulationAndRoute().getAbsorptionModel(),
                             Duration(std::chrono::minutes(20)),

                             static_cast<int>(CYCLE_SIZE));
        std::shared_ptr<Tucuxi::Core::IntakeIntervalCalculator> calculator = std::make_shared<Tucuxi::Core::ConstantEliminationBolus>();
        intakes[0].setCalculator(calculator);
        intakes[1].setCalculator(calculator);
=======
        _intakes.emplace_back(
                DateTime(
                        date::year_month_day(date::year(2017), date::month(6), date::day(6)),
                        Duration(std::chrono::hours(8), std::chrono::minutes(30), std::chrono::seconds(0))),
                Duration(),
                DoseValue(200.0),
                TucuUnit("mg"),
                Duration(std::chrono::hours(24)),
                getBolusFormulationAndRoute(),
                getBolusFormulationAndRoute().getAbsorptionModel(),
                Duration(std::chrono::minutes(20)),
                static_cast<int>(CYCLE_SIZE));

        _intakes.emplace_back(
                DateTime(
                        date::year_month_day(date::year(2017), date::month(6), date::day(7)),
                        Duration(std::chrono::hours(8), std::chrono::minutes(30), std::chrono::seconds(0))),
                Duration(),
                DoseValue(200.0),
                TucuUnit("mg"),
                Duration(std::chrono::hours(24)),
                getBolusFormulationAndRoute(),
                getBolusFormulationAndRoute().getAbsorptionModel(),
                Duration(std::chrono::minutes(20)),

                static_cast<int>(CYCLE_SIZE));
        std::shared_ptr<Tucuxi::Core::IntakeIntervalCalculator> calculator =
                std::make_shared<Tucuxi::Core::ConstantEliminationBolus>();
        _intakes[0].setCalculator(calculator);
        _intakes[1].setCalculator(calculator);
>>>>>>> 9deb1a84


        //Definition of the parameters


        Tucuxi::Core::ParameterDefinitions parameterDefs;
<<<<<<< HEAD
        parameterDefs.push_back(std::unique_ptr<Tucuxi::Core::ParameterDefinition>(new Tucuxi::Core::ParameterDefinition("TestA0", 1.0, Tucuxi::Core::ParameterVariabilityType::Additive)));
        parameterDefs.push_back(std::unique_ptr<Tucuxi::Core::ParameterDefinition>(new Tucuxi::Core::ParameterDefinition("TestR0", 0.0, Tucuxi::Core::ParameterVariabilityType::None)));
        parameterDefs.push_back(std::unique_ptr<Tucuxi::Core::ParameterDefinition>(new Tucuxi::Core::ParameterDefinition("TestS0", 0.1, Tucuxi::Core::ParameterVariabilityType::None)));
        parameterDefs.push_back(std::unique_ptr<Tucuxi::Core::ParameterDefinition>(new Tucuxi::Core::ParameterDefinition("TestM0", 0.0, Tucuxi::Core::ParameterVariabilityType::None)));
        parameterDefs.push_back(std::unique_ptr<Tucuxi::Core::ParameterDefinition>(new Tucuxi::Core::ParameterDefinition("TestA1", 2.0, Tucuxi::Core::ParameterVariabilityType::Additive)));
        parameterDefs.push_back(std::unique_ptr<Tucuxi::Core::ParameterDefinition>(new Tucuxi::Core::ParameterDefinition("TestR1", 0.0, Tucuxi::Core::ParameterVariabilityType::None)));
        parameterDefs.push_back(std::unique_ptr<Tucuxi::Core::ParameterDefinition>(new Tucuxi::Core::ParameterDefinition("TestS1", 0.0, Tucuxi::Core::ParameterVariabilityType::None)));
        parameterDefs.push_back(std::unique_ptr<Tucuxi::Core::ParameterDefinition>(new Tucuxi::Core::ParameterDefinition("TestM1", 0.0, Tucuxi::Core::ParameterVariabilityType::None)));
        Tucuxi::Core::ParameterSetEvent parameterset(DateTime::now(), parameterDefs);
        parameters.addParameterSetEvent(parameterset);


            Tucuxi::Core::MultiLikelihood aux(omega, residualErrorModel, samples, intakes, parameters, concentrationCalculator);
=======
        parameterDefs.push_back(
                std::unique_ptr<Tucuxi::Core::ParameterDefinition>(new Tucuxi::Core::ParameterDefinition(
                        "TestA0", 1.0, Tucuxi::Core::ParameterVariabilityType::Additive)));
        parameterDefs.push_back(std::unique_ptr<Tucuxi::Core::ParameterDefinition>(
                new Tucuxi::Core::ParameterDefinition("TestR0", 0.0, Tucuxi::Core::ParameterVariabilityType::None)));
        parameterDefs.push_back(std::unique_ptr<Tucuxi::Core::ParameterDefinition>(
                new Tucuxi::Core::ParameterDefinition("TestS0", 0.1, Tucuxi::Core::ParameterVariabilityType::None)));
        parameterDefs.push_back(std::unique_ptr<Tucuxi::Core::ParameterDefinition>(
                new Tucuxi::Core::ParameterDefinition("TestM0", 0.0, Tucuxi::Core::ParameterVariabilityType::None)));
        parameterDefs.push_back(
                std::unique_ptr<Tucuxi::Core::ParameterDefinition>(new Tucuxi::Core::ParameterDefinition(
                        "TestA1", 2.0, Tucuxi::Core::ParameterVariabilityType::Additive)));
        parameterDefs.push_back(std::unique_ptr<Tucuxi::Core::ParameterDefinition>(
                new Tucuxi::Core::ParameterDefinition("TestR1", 0.0, Tucuxi::Core::ParameterVariabilityType::None)));
        parameterDefs.push_back(std::unique_ptr<Tucuxi::Core::ParameterDefinition>(
                new Tucuxi::Core::ParameterDefinition("TestS1", 0.0, Tucuxi::Core::ParameterVariabilityType::None)));
        parameterDefs.push_back(std::unique_ptr<Tucuxi::Core::ParameterDefinition>(
                new Tucuxi::Core::ParameterDefinition("TestM1", 0.0, Tucuxi::Core::ParameterVariabilityType::None)));
        Tucuxi::Core::ParameterSetEvent parameters(DateTime::now(), parameterDefs);
        Tucuxi::Core::ParameterSetSeries parametersSeries;
        parametersSeries.addParameterSetEvent(parameters);


        //Definition of the Concentration Calculator

        //Tucuxi::Core::MultiConcentrationPredictionPtr predictionPtr;
        /*{
            predictionPtr = std::make_unique<Tucuxi::Core::MultiConcentrationPrediction>();

            DateTime recordFrom = date::year_month_day(date::year(2018), date::month(9), date::day(1));
            DateTime recordTo = recordFrom + interval;

            Tucuxi::Core::IntakeSeries intakeSeries;
            std::shared_ptr<IntakeIntervalCalculator> calculator2 = std::make_shared<ConstantEliminationBolus>();
            intakeEvent.setCalculator(calculator2);
            intakeSeries.push_back(intakeEvent);
            Tucuxi::Core::IMultiConcentrationCalculator *concentrationCalculator = new Tucuxi::Core::MultiConcentrationCalculator();
            auto status = concentrationCalculator->computeConcentrations(
                predictionPtr,
                false,
                recordFrom,
                recordTo,
                intakeSeries,
                _parameters);
            delete concentrationCalculator;
            fructose_assert_eq(status, ComputingStatus::Ok);

    #if 0
            for (int i = 0; i<nbPoints; i++) {
                std::cout << i << ":" << predictionPtr->getValues()[0][i] << std::endl;
            }
    #endif
        }
        */



        Tucuxi::Core::MultiLikelihood aux(
                omega, m_residualErrorModel, _samples, _intakes, _parameters, _concentrationCalculator);
>>>>>>> 9deb1a84

        // Set initial etas to 0 for CL and V

<<<<<<< HEAD
            etas.push_back(0.1);
            etas.push_back(0.1);

            Value x = aux.negativeLogLikelihood(etas);
=======
        _etas.push_back(0.1);
        //_etas.push_back(0.0);

        Value x = aux.negativeLogLikelihood(_etas);
>>>>>>> 9deb1a84

        // We compute the expected result

<<<<<<< HEAD
            double expectedSampleValue = 201.1;
            double omegaAdd = static_cast<double>(omega.rows()) * log(2 * PI) + log(omega.determinant());
=======
        // Prior: 0.5 * (_etas.transpose() * m_inverseOmega * _etas + m_omegaAdd)
        // m_omega = m_omegaAdd(static_cast<double>(_omega.rows()) * log(2 * PI) + log(_omega.determinant()))
        // sample likelihood: - _residualErrorModel.calculateSampleLikelihood(_expected, _observed.getValue());
        double expectedSampleValue = 201.1;
        double omegaAdd = static_cast<double>(omega.rows()) * log(2 * PI) + log(omega.determinant());
>>>>>>> 9deb1a84

        EigenVector etasmd(1);
        etasmd[0] = 0.1;

<<<<<<< HEAD
            double expectedValue = 0.5 * (etasmd.transpose() * omega.inverse() * etasmd + omegaAdd) -
                    residualErrorModel[0]->calculateSampleLikelihood(expectedSampleValue, s0.getValue()) - residualErrorModel[1]->calculateSampleLikelihood(expectedSampleValue, s1.getValue());   //WE CAN NOT USE 2.0 * m_residual... as they are 2 different analytes
            fructose_assert_double_eq(x, expectedValue);
=======
        double expectedValue =
                0.5 * (etasmd.transpose() * omega.inverse() * etasmd + omegaAdd)
                - m_residualErrorModel[0]->calculateSampleLikelihood(expectedSampleValue, s0.getValue())
                - m_residualErrorModel[1]->calculateSampleLikelihood(
                        expectedSampleValue,
                        s1.getValue()); //WE CAN NOT USE 2.0 * m_residual... as they are 2 different analytes
        fructose_assert_double_eq(x, expectedValue);
>>>>>>> 9deb1a84
    }


    void test7(const std::string& /* _testName */)
    {

        //A 2-analyte with three samples per analyte, with one of them at the same time, the others at different times.


        if (verbose()) {
            std::cout << __FUNCTION__ << std::endl;
        }


        Tucuxi::Core::OmegaMatrix omega;
        std::vector<IResidualErrorModel*> residualErrorModel;
        std::vector<SampleSeries> samples;
        IntakeSeries intakes;
        ParameterSetSeries parameters;
        MultiConcentrationCalculator concentrationCalculator;
        Etas etas;

        //definition of the omega matrix
        omega = Tucuxi::Core::OmegaMatrix(1, 1);
        omega(0, 0) = 0.1; // Variance of A



        //definition of the residualErrorModel


        SigmaResidualErrorModel* newErrorModel1 = new SigmaResidualErrorModel();
        Tucuxi::Core::Sigma sigma1(1);
        sigma1(0) = 0.3138;
        newErrorModel1->setErrorModel(Tucuxi::Core::ResidualErrorType::PROPORTIONAL);
        newErrorModel1->setSigma(sigma1);
        residualErrorModel.push_back(newErrorModel1);
        //here i'm supposed to use a vector of pointers of IResidualErrorModel or a vector of pointers of SigmaResidualErrorModel



        SigmaResidualErrorModel* newErrorModel2 = new SigmaResidualErrorModel();
        Tucuxi::Core::Sigma sigma2(1);
        sigma2(0) = 0.3138;
        newErrorModel1->setErrorModel(Tucuxi::Core::ResidualErrorType::PROPORTIONAL);
        newErrorModel1->setSigma(sigma2);
        residualErrorModel.push_back(newErrorModel2);
        //here i'm supposed to use a vector of pointers of IResidualErrorModel or a vector of pointers of SigmaResidualErrorModel

        //definition of the samples
        Tucuxi::Core::SampleSeries sampleSeries1;

        DateTime date0 = DateTime(
                (date::year(2017),
                 date::month(6),
                 date::day(6),
                 Duration(std::chrono::hours(12), std::chrono::minutes(30), std::chrono::seconds(0))));
        Tucuxi::Core::SampleEvent s0(date0, 200.0);
        sampleSeries1.push_back(s0);

        DateTime date1 = DateTime(
                (date::year(2017),
                 date::month(6),
                 date::day(6),
                 Duration(std::chrono::hours(16), std::chrono::minutes(30), std::chrono::seconds(0))));
        Tucuxi::Core::SampleEvent s1(date1, 200.0);
        sampleSeries1.push_back(s1);

        DateTime date2 = DateTime(
                (date::year(2017),
                 date::month(6),
                 date::day(6),
                 Duration(std::chrono::hours(17), std::chrono::minutes(30), std::chrono::seconds(0))));
        Tucuxi::Core::SampleEvent s2(date2, 100.0);
        sampleSeries1.push_back(s2);


        samples.push_back(sampleSeries1);

        Tucuxi::Core::SampleSeries sampleSeries2;

        DateTime date3 = DateTime(
                (date::year(2017),
                 date::month(6),
                 date::day(6),
                 Duration(std::chrono::hours(12), std::chrono::minutes(30), std::chrono::seconds(0))));
        Tucuxi::Core::SampleEvent s3(date3, 200.0);
        sampleSeries1.push_back(s3);

        DateTime date4 = DateTime(
                (date::year(2017),
                 date::month(7),
                 date::day(6),
                 Duration(std::chrono::hours(16), std::chrono::minutes(30), std::chrono::seconds(0))));
        Tucuxi::Core::SampleEvent s4(date4, 200.0);
        sampleSeries1.push_back(s4);

        DateTime date5 = DateTime(
                (date::year(2017),
                 date::month(8),
                 date::day(6),
                 Duration(std::chrono::hours(17), std::chrono::minutes(30), std::chrono::seconds(0))));
        Tucuxi::Core::SampleEvent s5(date5, 100.0);
        sampleSeries1.push_back(s5);

<<<<<<< HEAD
         samples.push_back(sampleSeries2);
=======
        _samples.push_back(sampleSeries2);
>>>>>>> 9deb1a84


        //definition of the intakes


<<<<<<< HEAD
        intakes.emplace_back(DateTime(date::year_month_day(date::year(2017), date::month(6), date::day(6)),
                                      Duration(std::chrono::hours(8), std::chrono::minutes(30), std::chrono::seconds(0))),
                             Duration(),
                             DoseValue(200.0),
                             TucuUnit("mg"),
                             Duration(std::chrono::hours(24)),
                             getBolusFormulationAndRoute(),
                             getBolusFormulationAndRoute().getAbsorptionModel(),
                             Duration(std::chrono::minutes(20)),
                             static_cast<int>(CYCLE_SIZE));

        intakes.emplace_back(DateTime(date::year_month_day(date::year(2017), date::month(6), date::day(7)),
                                      Duration(std::chrono::hours(8), std::chrono::minutes(30), std::chrono::seconds(0))),
                             Duration(),
                             DoseValue(200.0),
                             TucuUnit("mg"),
                             Duration(std::chrono::hours(24)),
                             getBolusFormulationAndRoute(),
                             getBolusFormulationAndRoute().getAbsorptionModel(),
                             Duration(std::chrono::minutes(20)),

                             static_cast<int>(CYCLE_SIZE));
        std::shared_ptr<Tucuxi::Core::IntakeIntervalCalculator> calculator = std::make_shared<Tucuxi::Core::ConstantEliminationBolus>();
        intakes[0].setCalculator(calculator);
        intakes[1].setCalculator(calculator);
=======
        _intakes.emplace_back(
                DateTime(
                        date::year_month_day(date::year(2017), date::month(6), date::day(6)),
                        Duration(std::chrono::hours(8), std::chrono::minutes(30), std::chrono::seconds(0))),
                Duration(),
                DoseValue(200.0),
                TucuUnit("mg"),
                Duration(std::chrono::hours(24)),
                getBolusFormulationAndRoute(),
                getBolusFormulationAndRoute().getAbsorptionModel(),
                Duration(std::chrono::minutes(20)),
                static_cast<int>(CYCLE_SIZE));

        _intakes.emplace_back(
                DateTime(
                        date::year_month_day(date::year(2017), date::month(6), date::day(7)),
                        Duration(std::chrono::hours(8), std::chrono::minutes(30), std::chrono::seconds(0))),
                Duration(),
                DoseValue(200.0),
                TucuUnit("mg"),
                Duration(std::chrono::hours(24)),
                getBolusFormulationAndRoute(),
                getBolusFormulationAndRoute().getAbsorptionModel(),
                Duration(std::chrono::minutes(20)),

                static_cast<int>(CYCLE_SIZE));
        std::shared_ptr<Tucuxi::Core::IntakeIntervalCalculator> calculator =
                std::make_shared<Tucuxi::Core::ConstantEliminationBolus>();
        _intakes[0].setCalculator(calculator);
        _intakes[1].setCalculator(calculator);
>>>>>>> 9deb1a84


        //Definition of the parameters


        Tucuxi::Core::ParameterDefinitions parameterDefs;
<<<<<<< HEAD
        parameterDefs.push_back(std::unique_ptr<Tucuxi::Core::ParameterDefinition>(new Tucuxi::Core::ParameterDefinition("TestA0", 1.0, Tucuxi::Core::ParameterVariabilityType::Additive)));
        parameterDefs.push_back(std::unique_ptr<Tucuxi::Core::ParameterDefinition>(new Tucuxi::Core::ParameterDefinition("TestR0", 0.0, Tucuxi::Core::ParameterVariabilityType::None)));
        parameterDefs.push_back(std::unique_ptr<Tucuxi::Core::ParameterDefinition>(new Tucuxi::Core::ParameterDefinition("TestS0", 0.1, Tucuxi::Core::ParameterVariabilityType::None)));
        parameterDefs.push_back(std::unique_ptr<Tucuxi::Core::ParameterDefinition>(new Tucuxi::Core::ParameterDefinition("TestM0", 0.0, Tucuxi::Core::ParameterVariabilityType::None)));
        parameterDefs.push_back(std::unique_ptr<Tucuxi::Core::ParameterDefinition>(new Tucuxi::Core::ParameterDefinition("TestA1", 10.0, Tucuxi::Core::ParameterVariabilityType::Additive)));
        parameterDefs.push_back(std::unique_ptr<Tucuxi::Core::ParameterDefinition>(new Tucuxi::Core::ParameterDefinition("TestR1", 0.0, Tucuxi::Core::ParameterVariabilityType::None)));
        parameterDefs.push_back(std::unique_ptr<Tucuxi::Core::ParameterDefinition>(new Tucuxi::Core::ParameterDefinition("TestS1", 0.0, Tucuxi::Core::ParameterVariabilityType::None)));
        parameterDefs.push_back(std::unique_ptr<Tucuxi::Core::ParameterDefinition>(new Tucuxi::Core::ParameterDefinition("TestM1", 0.0, Tucuxi::Core::ParameterVariabilityType::None)));
        Tucuxi::Core::ParameterSetEvent parameterset(DateTime::now(), parameterDefs);
        parameters.addParameterSetEvent(parameterset);



            Tucuxi::Core::MultiLikelihood aux(omega, residualErrorModel, samples, intakes, parameters, concentrationCalculator);
=======
        parameterDefs.push_back(
                std::unique_ptr<Tucuxi::Core::ParameterDefinition>(new Tucuxi::Core::ParameterDefinition(
                        "TestA0", 1.0, Tucuxi::Core::ParameterVariabilityType::Additive)));
        parameterDefs.push_back(std::unique_ptr<Tucuxi::Core::ParameterDefinition>(
                new Tucuxi::Core::ParameterDefinition("TestR0", 0.0, Tucuxi::Core::ParameterVariabilityType::None)));
        parameterDefs.push_back(std::unique_ptr<Tucuxi::Core::ParameterDefinition>(
                new Tucuxi::Core::ParameterDefinition("TestS0", 0.1, Tucuxi::Core::ParameterVariabilityType::None)));
        parameterDefs.push_back(std::unique_ptr<Tucuxi::Core::ParameterDefinition>(
                new Tucuxi::Core::ParameterDefinition("TestM0", 0.0, Tucuxi::Core::ParameterVariabilityType::None)));
        parameterDefs.push_back(
                std::unique_ptr<Tucuxi::Core::ParameterDefinition>(new Tucuxi::Core::ParameterDefinition(
                        "TestA1", 10.0, Tucuxi::Core::ParameterVariabilityType::Additive)));
        parameterDefs.push_back(std::unique_ptr<Tucuxi::Core::ParameterDefinition>(
                new Tucuxi::Core::ParameterDefinition("TestR1", 0.0, Tucuxi::Core::ParameterVariabilityType::None)));
        parameterDefs.push_back(std::unique_ptr<Tucuxi::Core::ParameterDefinition>(
                new Tucuxi::Core::ParameterDefinition("TestS1", 0.0, Tucuxi::Core::ParameterVariabilityType::None)));
        parameterDefs.push_back(std::unique_ptr<Tucuxi::Core::ParameterDefinition>(
                new Tucuxi::Core::ParameterDefinition("TestM1", 0.0, Tucuxi::Core::ParameterVariabilityType::None)));
        Tucuxi::Core::ParameterSetEvent parameters(DateTime::now(), parameterDefs);
        Tucuxi::Core::ParameterSetSeries parametersSeries;
        parametersSeries.addParameterSetEvent(parameters);


        //Definition of the Concentration Calculator

        //Tucuxi::Core::MultiConcentrationPredictionPtr predictionPtr;
        /*{
            predictionPtr = std::make_unique<Tucuxi::Core::MultiConcentrationPrediction>();

            DateTime recordFrom = date::year_month_day(date::year(2018), date::month(9), date::day(1));
            DateTime recordTo = recordFrom + interval;

            Tucuxi::Core::IntakeSeries intakeSeries;
            std::shared_ptr<IntakeIntervalCalculator> calculator2 = std::make_shared<ConstantEliminationBolus>();
            intakeEvent.setCalculator(calculator2);
            intakeSeries.push_back(intakeEvent);
            Tucuxi::Core::IMultiConcentrationCalculator *concentrationCalculator = new Tucuxi::Core::MultiConcentrationCalculator();
            auto status = concentrationCalculator->computeConcentrations(
                predictionPtr,
                false,
                recordFrom,
                recordTo,
                intakeSeries,
                _parameters);
            delete concentrationCalculator;
            fructose_assert_eq(status, ComputingStatus::Ok);

    #if 0
            for (int i = 0; i<nbPoints; i++) {
                std::cout << i << ":" << predictionPtr->getValues()[0][i] << std::endl;
            }
    #endif
        }
        */



        Tucuxi::Core::MultiLikelihood aux(
                omega, m_residualErrorModel, _samples, _intakes, _parameters, _concentrationCalculator);
>>>>>>> 9deb1a84

        // Set initial etas to 0 for CL and V

<<<<<<< HEAD
            etas.push_back(0.1);
            etas.push_back(0.1);

            Value x = aux.negativeLogLikelihood(etas);
=======
        _etas.push_back(0.1);
        //_etas.push_back(0.0);

        Value x = aux.negativeLogLikelihood(_etas);
>>>>>>> 9deb1a84

        // We compute the expected result

<<<<<<< HEAD

            double expectedSampleValue1 = 121.1;
            double expectedSampleValue2 = 41.1;
            double expectedSampleValue3 = 21.1;
            double expectedSampleValue4 = 1211;
            double expectedSampleValue5 = 411;
            double expectedSampleValue6 = 211;
            double omegaAdd = static_cast<double>(omega.rows()) * log(2 * PI) + log(omega.determinant());
=======
        // Prior: 0.5 * (_etas.transpose() * m_inverseOmega * _etas + m_omegaAdd)
        // m_omega = m_omegaAdd(static_cast<double>(_omega.rows()) * log(2 * PI) + log(_omega.determinant()))
        // sample likelihood: - _residualErrorModel.calculateSampleLikelihood(_expected, _observed.getValue());
        double expectedSampleValue1 = 121.1;
        double expectedSampleValue2 = 41.1;
        double expectedSampleValue3 = 21.1;
        double expectedSampleValue4 = 1211;
        double expectedSampleValue5 = 411;
        double expectedSampleValue6 = 211;
        double omegaAdd = static_cast<double>(omega.rows()) * log(2 * PI) + log(omega.determinant());
>>>>>>> 9deb1a84

        EigenVector etasmd(1);
        etasmd[0] = 0.1;

<<<<<<< HEAD
            double expectedValue = 0.5 * (etasmd.transpose() * omega.inverse() * etasmd + omegaAdd) -
                    residualErrorModel[0]->calculateSampleLikelihood(expectedSampleValue1, s0.getValue()) - residualErrorModel[0]->calculateSampleLikelihood(expectedSampleValue2, s1.getValue() -residualErrorModel[0]->calculateSampleLikelihood(expectedSampleValue3, s2.getValue()) - residualErrorModel[1]->calculateSampleLikelihood(expectedSampleValue4, s3.getValue()) - residualErrorModel[1]->calculateSampleLikelihood(expectedSampleValue5, s4.getValue()) -residualErrorModel[1]->calculateSampleLikelihood(expectedSampleValue6, s5.getValue()));
            fructose_assert_double_eq(x, expectedValue);
    }


=======
        double expectedValue = 0.5 * (etasmd.transpose() * omega.inverse() * etasmd + omegaAdd)
                               - m_residualErrorModel[0]->calculateSampleLikelihood(expectedSampleValue1, s0.getValue())
                               - m_residualErrorModel[0]->calculateSampleLikelihood(
                                       expectedSampleValue2,
                                       s1.getValue()
                                               - m_residualErrorModel[0]->calculateSampleLikelihood(
                                                       expectedSampleValue3, s2.getValue())
                                               - m_residualErrorModel[1]->calculateSampleLikelihood(
                                                       expectedSampleValue4, s3.getValue())
                                               - m_residualErrorModel[1]->calculateSampleLikelihood(
                                                       expectedSampleValue5, s4.getValue())
                                               - m_residualErrorModel[1]->calculateSampleLikelihood(
                                                       expectedSampleValue6, s5.getValue()));
        fructose_assert_double_eq(x, expectedValue);
    }

    /*     template<class CalculatorClass>
     void testCalculator(const Tucuxi::Core::ParameterSetSeries &_parameters,
                            double _dose,
                            Tucuxi::Core::AbsorptionModel _route,
                            std::chrono::hours _interval,
                            std::chrono::seconds _infusionTime,
                            CycleSize _nbPoints);

*/
>>>>>>> 9deb1a84
};

} // namespace Core

<<<<<<< HEAD


}
=======
} // namespace Tucuxi
>>>>>>> 9deb1a84
<|MERGE_RESOLUTION|>--- conflicted
+++ resolved
@@ -114,16 +114,9 @@
 
         //definition of the samples
         Tucuxi::Core::SampleSeries sampleSeries;
-<<<<<<< HEAD
-        DateTime date0 = DateTime(date::year_month_day(date::year(2017), date::month(6), date::day(6)),
-                                  Duration(std::chrono::hours(12), std::chrono::minutes(30), std::chrono::seconds(0)));
-=======
         DateTime date0 = DateTime(
-                (date::year(2017),
-                 date::month(6),
-                 date::day(6),
-                 Duration(std::chrono::hours(12), std::chrono::minutes(30), std::chrono::seconds(0))));
->>>>>>> 9deb1a84
+                date::year_month_day(date::year(2017), date::month(6), date::day(6)),
+                Duration(std::chrono::hours(12), std::chrono::minutes(30), std::chrono::seconds(0)));
 
         Tucuxi::Core::SampleEvent s0(date0, 200.0);
         sampleSeries.push_back(s0);
@@ -135,188 +128,85 @@
         //definition of the intakes
 
 
-<<<<<<< HEAD
-        intakes.emplace_back(DateTime(date::year_month_day(date::year(2017), date::month(6), date::day(6)),
-                                      Duration(std::chrono::hours(8), std::chrono::minutes(30), std::chrono::seconds(0))),
-                             Duration(),
-                             DoseValue(200.0),
-                             TucuUnit("mg"),
-                             Duration(std::chrono::hours(24)),
-                             getBolusFormulationAndRoute(),
-                             getBolusFormulationAndRoute().getAbsorptionModel(),
-                             Duration(std::chrono::minutes(20)),
-                             static_cast<int>(CYCLE_SIZE));
-
-        intakes.emplace_back(DateTime(date::year_month_day(date::year(2017), date::month(6), date::day(7)),
-                                      Duration(std::chrono::hours(8), std::chrono::minutes(30), std::chrono::seconds(0))),
-                             Duration(),
-                             DoseValue(200.0),
-                             TucuUnit("mg"),
-                             Duration(std::chrono::hours(24)),
-                             getBolusFormulationAndRoute(),
-                             getBolusFormulationAndRoute().getAbsorptionModel(),
-                             Duration(std::chrono::minutes(20)),
-                             static_cast<int>(CYCLE_SIZE));
-
-        std::shared_ptr<Tucuxi::Core::IntakeIntervalCalculator> calculator = std::make_shared<Tucuxi::Core::ConstantEliminationBolus>();
+        intakes.emplace_back(
+                DateTime(
+                        date::year_month_day(date::year(2017), date::month(6), date::day(6)),
+                        Duration(std::chrono::hours(8), std::chrono::minutes(30), std::chrono::seconds(0))),
+                Duration(),
+                DoseValue(200.0),
+                TucuUnit("mg"),
+                Duration(std::chrono::hours(24)),
+                getBolusFormulationAndRoute(),
+                getBolusFormulationAndRoute().getAbsorptionModel(),
+                Duration(std::chrono::minutes(20)),
+                static_cast<int>(CYCLE_SIZE));
+
+        intakes.emplace_back(
+                DateTime(
+                        date::year_month_day(date::year(2017), date::month(6), date::day(7)),
+                        Duration(std::chrono::hours(8), std::chrono::minutes(30), std::chrono::seconds(0))),
+                Duration(),
+                DoseValue(200.0),
+                TucuUnit("mg"),
+                Duration(std::chrono::hours(24)),
+                getBolusFormulationAndRoute(),
+                getBolusFormulationAndRoute().getAbsorptionModel(),
+                Duration(std::chrono::minutes(20)),
+                static_cast<int>(CYCLE_SIZE));
+
+        std::shared_ptr<Tucuxi::Core::IntakeIntervalCalculator> calculator =
+                std::make_shared<Tucuxi::Core::ConstantEliminationBolus>();
         intakes[0].setCalculator(calculator);
         intakes[1].setCalculator(calculator);
-=======
-        _intakes.emplace_back(
-                DateTime(
-                        date::year_month_day(date::year(2017), date::month(6), date::day(6)),
-                        Duration(std::chrono::hours(8), std::chrono::minutes(30), std::chrono::seconds(0))),
-                Duration(),
-                DoseValue(200.0),
-                TucuUnit("mg"),
-                Duration(std::chrono::hours(24)),
-                getBolusFormulationAndRoute(),
-                getBolusFormulationAndRoute().getAbsorptionModel(),
-                Duration(std::chrono::minutes(20)),
-                static_cast<int>(CYCLE_SIZE));
-
-        _intakes.emplace_back(
-                DateTime(
-                        date::year_month_day(date::year(2017), date::month(6), date::day(7)),
-                        Duration(std::chrono::hours(8), std::chrono::minutes(30), std::chrono::seconds(0))),
-                Duration(),
-                DoseValue(200.0),
-                TucuUnit("mg"),
-                Duration(std::chrono::hours(24)),
-                getBolusFormulationAndRoute(),
-                getBolusFormulationAndRoute().getAbsorptionModel(),
-                Duration(std::chrono::minutes(20)),
-
-                static_cast<int>(CYCLE_SIZE));
-        std::shared_ptr<Tucuxi::Core::IntakeIntervalCalculator> calculator =
-                std::make_shared<Tucuxi::Core::ConstantEliminationBolus>();
-        _intakes[0].setCalculator(calculator);
-        _intakes[1].setCalculator(calculator);
->>>>>>> 9deb1a84
 
 
         //Definition of the parameters
 
 
         Tucuxi::Core::ParameterDefinitions parameterDefs;
-<<<<<<< HEAD
-        parameterDefs.push_back(std::unique_ptr<Tucuxi::Core::ParameterDefinition>(new Tucuxi::Core::ParameterDefinition("TestA", 1.0, Tucuxi::Core::ParameterVariabilityType::Additive)));
-        parameterDefs.push_back(std::unique_ptr<Tucuxi::Core::ParameterDefinition>(new Tucuxi::Core::ParameterDefinition("TestM", 1.0, Tucuxi::Core::ParameterVariabilityType::None)));
-        parameterDefs.push_back(std::unique_ptr<Tucuxi::Core::ParameterDefinition>(new Tucuxi::Core::ParameterDefinition("TestR", 0.0, Tucuxi::Core::ParameterVariabilityType::None)));
-        parameterDefs.push_back(std::unique_ptr<Tucuxi::Core::ParameterDefinition>(new Tucuxi::Core::ParameterDefinition("TestS", 0.0, Tucuxi::Core::ParameterVariabilityType::None)));
+        parameterDefs.push_back(std::unique_ptr<Tucuxi::Core::ParameterDefinition>(
+                new Tucuxi::Core::ParameterDefinition("TestA", 1.0, Tucuxi::Core::ParameterVariabilityType::Additive)));
+        parameterDefs.push_back(std::unique_ptr<Tucuxi::Core::ParameterDefinition>(
+                new Tucuxi::Core::ParameterDefinition("TestM", 1.0, Tucuxi::Core::ParameterVariabilityType::None)));
+        parameterDefs.push_back(std::unique_ptr<Tucuxi::Core::ParameterDefinition>(
+                new Tucuxi::Core::ParameterDefinition("TestR", 0.0, Tucuxi::Core::ParameterVariabilityType::None)));
+        parameterDefs.push_back(std::unique_ptr<Tucuxi::Core::ParameterDefinition>(
+                new Tucuxi::Core::ParameterDefinition("TestS", 0.0, Tucuxi::Core::ParameterVariabilityType::None)));
         Tucuxi::Core::ParameterSetEvent parameterset(DateTime::now(), parameterDefs);
         parameters.addParameterSetEvent(parameterset);
 
 
 
 
-            Tucuxi::Core::MultiLikelihood aux(omega, residualErrorModel, samples, intakes, parameters, concentrationCalculator);
-
-            // Set initial etas to 0 for CL and V
-
-            etas.push_back(0.1);
-            //etas.push_back(0.0);
-
-            Value x = aux.negativeLogLikelihood(etas);
-=======
-        parameterDefs.push_back(std::unique_ptr<Tucuxi::Core::ParameterDefinition>(
-                new Tucuxi::Core::ParameterDefinition("TestA", 1.0, Tucuxi::Core::ParameterVariabilityType::Additive)));
-        parameterDefs.push_back(std::unique_ptr<Tucuxi::Core::ParameterDefinition>(
-                new Tucuxi::Core::ParameterDefinition("TestM", 1.0, Tucuxi::Core::ParameterVariabilityType::None)));
-        parameterDefs.push_back(std::unique_ptr<Tucuxi::Core::ParameterDefinition>(
-                new Tucuxi::Core::ParameterDefinition("TestR", 0.0, Tucuxi::Core::ParameterVariabilityType::None)));
-        parameterDefs.push_back(std::unique_ptr<Tucuxi::Core::ParameterDefinition>(
-                new Tucuxi::Core::ParameterDefinition("TestS", 0.0, Tucuxi::Core::ParameterVariabilityType::None)));
-        Tucuxi::Core::ParameterSetEvent parameters(DateTime::now(), parameterDefs);
-        Tucuxi::Core::ParameterSetSeries parametersSeries;
-        parametersSeries.addParameterSetEvent(parameters);
-
-
-        //Definition of the Concentration Calculator
-
-        //Tucuxi::Core::MultiConcentrationPredictionPtr predictionPtr;
-        /*{
-            predictionPtr = std::make_unique<Tucuxi::Core::MultiConcentrationPrediction>();
-
-            DateTime recordFrom = date::year_month_day(date::year(2018), date::month(9), date::day(1));
-            DateTime recordTo = recordFrom + interval;
-
-            Tucuxi::Core::IntakeSeries intakeSeries;
-            std::shared_ptr<IntakeIntervalCalculator> calculator2 = std::make_shared<ConstantEliminationBolus>();
-            intakeEvent.setCalculator(calculator2);
-            intakeSeries.push_back(intakeEvent);
-            Tucuxi::Core::IMultiConcentrationCalculator *concentrationCalculator = new Tucuxi::Core::MultiConcentrationCalculator();
-            auto status = concentrationCalculator->computeConcentrations(
-                predictionPtr,
-                false,
-                recordFrom,
-                recordTo,
-                intakeSeries,
-                _parameters);
-            delete concentrationCalculator;
-            fructose_assert_eq(status, ComputingStatus::Ok);
-
-    #if 0
-            for (int i = 0; i<nbPoints; i++) {
-                std::cout << i << ":" << predictionPtr->getValues()[0][i] << std::endl;
-            }
-    #endif
-        }
-        */
-
-
-
         Tucuxi::Core::MultiLikelihood aux(
-                omega, m_residualErrorModel, _samples, _intakes, _parameters, _concentrationCalculator);
+                omega, residualErrorModel, samples, intakes, parameters, concentrationCalculator);
 
         // Set initial etas to 0 for CL and V
 
-        _etas.push_back(0.1);
-        //_etas.push_back(0.0);
->>>>>>> 9deb1a84
-
-        Value x = aux.negativeLogLikelihood(_etas);
-
-<<<<<<< HEAD
-            double expectedSampleValue = 201.1;
-            double omegaAdd = static_cast<double>(omega.rows()) * log(2 * PI) + log(omega.determinant());
-=======
+        etas.push_back(0.1);
+        //etas.push_back(0.0);
+
+        Value x = aux.negativeLogLikelihood(etas);
+
         // We compute the expected result
->>>>>>> 9deb1a84
-
-        // Prior: 0.5 * (_etas.transpose() * m_inverseOmega * _etas + m_omegaAdd)
-        // m_omega = m_omegaAdd(static_cast<double>(_omega.rows()) * log(2 * PI) + log(_omega.determinant()))
-        // sample likelihood: - _residualErrorModel.calculateSampleLikelihood(_expected, _observed.getValue());
+
         double expectedSampleValue = 201.1;
         double omegaAdd = static_cast<double>(omega.rows()) * log(2 * PI) + log(omega.determinant());
 
-<<<<<<< HEAD
-            double expectedValue = 0.5 * (etasmd.transpose() * omega.inverse() * etasmd + omegaAdd) -
-                    residualErrorModel[0]->calculateSampleLikelihood(expectedSampleValue, s0.getValue());
-            fructose_assert_double_eq(x, expectedValue);
-=======
         EigenVector etasmd(1);
         etasmd[0] = 0.1;
->>>>>>> 9deb1a84
 
         double expectedValue = 0.5 * (etasmd.transpose() * omega.inverse() * etasmd + omegaAdd)
-                               - m_residualErrorModel[0]->calculateSampleLikelihood(expectedSampleValue, s0.getValue());
+                               - residualErrorModel[0]->calculateSampleLikelihood(expectedSampleValue, s0.getValue());
         fructose_assert_double_eq(x, expectedValue);
     }
 
 
 
 
-<<<<<<< HEAD
-    void test2(const std::string& /* _testName */){
-        
-=======
-
-
     void test2(const std::string& /* _testName */)
     {
 
->>>>>>> 9deb1a84
         //Second scenario: A single analyte and 3 samples
 
         if (verbose()) {
@@ -352,45 +242,22 @@
         //definition of the samples
         Tucuxi::Core::SampleSeries sampleSeries;
 
-<<<<<<< HEAD
-        DateTime date0 = DateTime(date::year_month_day(date::year(2017), date::month(6), date::day(6)),
-                                  Duration(std::chrono::hours(12), std::chrono::minutes(30), std::chrono::seconds(0)));
+        DateTime date0 = DateTime(
+                date::year_month_day(date::year(2017), date::month(6), date::day(6)),
+                Duration(std::chrono::hours(12), std::chrono::minutes(30), std::chrono::seconds(0)));
         Tucuxi::Core::SampleEvent s0(date0, 200.0);
         sampleSeries.push_back(s0);
 
-        DateTime date1 = DateTime(date::year_month_day(date::year(2017), date::month(6), date::day(6)),
-                                  Duration(std::chrono::hours(16), std::chrono::minutes(30), std::chrono::seconds(0)));
+        DateTime date1 = DateTime(
+                date::year_month_day(date::year(2017), date::month(6), date::day(6)),
+                Duration(std::chrono::hours(16), std::chrono::minutes(30), std::chrono::seconds(0)));
         Tucuxi::Core::SampleEvent s1(date1, 200.0);
         sampleSeries.push_back(s1);
 
-        DateTime date2 = DateTime(date::year_month_day(date::year(2017), date::month(6), date::day(6)),
-                                  Duration(std::chrono::hours(17), std::chrono::minutes(30), std::chrono::seconds(0)));
+        DateTime date2 = DateTime(
+                date::year_month_day(date::year(2017), date::month(6), date::day(6)),
+                Duration(std::chrono::hours(17), std::chrono::minutes(30), std::chrono::seconds(0)));
         Tucuxi::Core::SampleEvent s2(date2, 200.0);
-=======
-        DateTime date0 = DateTime(
-                (date::year(2017),
-                 date::month(6),
-                 date::day(6),
-                 Duration(std::chrono::hours(12), std::chrono::minutes(30), std::chrono::seconds(0))));
-        Tucuxi::Core::SampleEvent s0(date0, 200.0);
-        sampleSeries.push_back(s0);
-
-        DateTime date1 = DateTime(
-                (date::year(2017),
-                 date::month(6),
-                 date::day(6),
-                 Duration(std::chrono::hours(16), std::chrono::minutes(30), std::chrono::seconds(0))));
-        Tucuxi::Core::SampleEvent s1(date1, 200.0);
-        sampleSeries.push_back(s1);
-
-
-        DateTime date2 = DateTime(
-                (date::year(2017),
-                 date::month(6),
-                 date::day(6),
-                 Duration(std::chrono::hours(17), std::chrono::minutes(30), std::chrono::seconds(0))));
-        Tucuxi::Core::SampleEvent s2(date2, 100.0);
->>>>>>> 9deb1a84
         sampleSeries.push_back(s2);
         samples.push_back(sampleSeries);
 
@@ -399,195 +266,92 @@
         //definition of the intakes
 
 
-<<<<<<< HEAD
-        intakes.emplace_back(DateTime(date::year_month_day(date::year(2017), date::month(6), date::day(6)),
-                                      Duration(std::chrono::hours(8), std::chrono::minutes(30), std::chrono::seconds(0))),
-                             Duration(),
-                             DoseValue(200.0),
-                             TucuUnit("mg"),
-                             Duration(std::chrono::hours(24)),
-                             getBolusFormulationAndRoute(),
-                             getBolusFormulationAndRoute().getAbsorptionModel(),
-                             Duration(std::chrono::minutes(20)),
-                             static_cast<int>(CYCLE_SIZE));
-
-        intakes.emplace_back(DateTime(date::year_month_day(date::year(2017), date::month(6), date::day(7)),
-                                      Duration(std::chrono::hours(8), std::chrono::minutes(30), std::chrono::seconds(0))),
-                             Duration(),
-                             DoseValue(200.0),
-                             TucuUnit("mg"),
-                             Duration(std::chrono::hours(24)),
-                             getBolusFormulationAndRoute(),
-                             getBolusFormulationAndRoute().getAbsorptionModel(),
-                             Duration(std::chrono::minutes(20)),
-                             static_cast<int>(CYCLE_SIZE));
-
-
-        std::shared_ptr<Tucuxi::Core::IntakeIntervalCalculator> calculator = std::make_shared<Tucuxi::Core::ConstantEliminationBolus>();
+        intakes.emplace_back(
+                DateTime(
+                        date::year_month_day(date::year(2017), date::month(6), date::day(6)),
+                        Duration(std::chrono::hours(8), std::chrono::minutes(30), std::chrono::seconds(0))),
+                Duration(),
+                DoseValue(200.0),
+                TucuUnit("mg"),
+                Duration(std::chrono::hours(24)),
+                getBolusFormulationAndRoute(),
+                getBolusFormulationAndRoute().getAbsorptionModel(),
+                Duration(std::chrono::minutes(20)),
+                static_cast<int>(CYCLE_SIZE));
+
+        intakes.emplace_back(
+                DateTime(
+                        date::year_month_day(date::year(2017), date::month(6), date::day(7)),
+                        Duration(std::chrono::hours(8), std::chrono::minutes(30), std::chrono::seconds(0))),
+                Duration(),
+                DoseValue(200.0),
+                TucuUnit("mg"),
+                Duration(std::chrono::hours(24)),
+                getBolusFormulationAndRoute(),
+                getBolusFormulationAndRoute().getAbsorptionModel(),
+                Duration(std::chrono::minutes(20)),
+                static_cast<int>(CYCLE_SIZE));
+
+
+        std::shared_ptr<Tucuxi::Core::IntakeIntervalCalculator> calculator =
+                std::make_shared<Tucuxi::Core::ConstantEliminationBolus>();
         intakes[0].setCalculator(calculator);
         intakes[1].setCalculator(calculator);
-=======
-        _intakes.emplace_back(
-                DateTime(
-                        date::year_month_day(date::year(2017), date::month(6), date::day(6)),
-                        Duration(std::chrono::hours(8), std::chrono::minutes(30), std::chrono::seconds(0))),
-                Duration(),
-                DoseValue(200.0),
-                TucuUnit("mg"),
-                Duration(std::chrono::hours(24)),
-                getBolusFormulationAndRoute(),
-                getBolusFormulationAndRoute().getAbsorptionModel(),
-                Duration(std::chrono::minutes(20)),
-                static_cast<int>(CYCLE_SIZE));
-
-        _intakes.emplace_back(
-                DateTime(
-                        date::year_month_day(date::year(2017), date::month(6), date::day(7)),
-                        Duration(std::chrono::hours(8), std::chrono::minutes(30), std::chrono::seconds(0))),
-                Duration(),
-                DoseValue(200.0),
-                TucuUnit("mg"),
-                Duration(std::chrono::hours(24)),
-                getBolusFormulationAndRoute(),
-                getBolusFormulationAndRoute().getAbsorptionModel(),
-                Duration(std::chrono::minutes(20)),
-
-                static_cast<int>(CYCLE_SIZE));
-        std::shared_ptr<Tucuxi::Core::IntakeIntervalCalculator> calculator =
-                std::make_shared<Tucuxi::Core::ConstantEliminationBolus>();
-        _intakes[0].setCalculator(calculator);
-        _intakes[1].setCalculator(calculator);
->>>>>>> 9deb1a84
 
 
         //Definition of the parameters
 
 
         Tucuxi::Core::ParameterDefinitions parameterDefs;
-<<<<<<< HEAD
-        parameterDefs.push_back(std::unique_ptr<Tucuxi::Core::ParameterDefinition>(new Tucuxi::Core::ParameterDefinition("TestA", 1.0, Tucuxi::Core::ParameterVariabilityType::Additive)));
-        parameterDefs.push_back(std::unique_ptr<Tucuxi::Core::ParameterDefinition>(new Tucuxi::Core::ParameterDefinition("TestM", 1.0, Tucuxi::Core::ParameterVariabilityType::None)));
-        parameterDefs.push_back(std::unique_ptr<Tucuxi::Core::ParameterDefinition>(new Tucuxi::Core::ParameterDefinition("TestR", 0.0, Tucuxi::Core::ParameterVariabilityType::None)));
-        parameterDefs.push_back(std::unique_ptr<Tucuxi::Core::ParameterDefinition>(new Tucuxi::Core::ParameterDefinition("TestS", 0.0, Tucuxi::Core::ParameterVariabilityType::None)));
+        parameterDefs.push_back(std::unique_ptr<Tucuxi::Core::ParameterDefinition>(
+                new Tucuxi::Core::ParameterDefinition("TestA", 1.0, Tucuxi::Core::ParameterVariabilityType::Additive)));
+        parameterDefs.push_back(std::unique_ptr<Tucuxi::Core::ParameterDefinition>(
+                new Tucuxi::Core::ParameterDefinition("TestM", 1.0, Tucuxi::Core::ParameterVariabilityType::None)));
+        parameterDefs.push_back(std::unique_ptr<Tucuxi::Core::ParameterDefinition>(
+                new Tucuxi::Core::ParameterDefinition("TestR", 0.0, Tucuxi::Core::ParameterVariabilityType::None)));
+        parameterDefs.push_back(std::unique_ptr<Tucuxi::Core::ParameterDefinition>(
+                new Tucuxi::Core::ParameterDefinition("TestS", 0.0, Tucuxi::Core::ParameterVariabilityType::None)));
         Tucuxi::Core::ParameterSetEvent parameterset(DateTime::now(), parameterDefs);
         parameters.addParameterSetEvent(parameterset);
 
 
 
 
-            Tucuxi::Core::MultiLikelihood aux(omega, residualErrorModel, samples, intakes, parameters, concentrationCalculator);
-=======
-        parameterDefs.push_back(std::unique_ptr<Tucuxi::Core::ParameterDefinition>(
-                new Tucuxi::Core::ParameterDefinition("TestA", 1.0, Tucuxi::Core::ParameterVariabilityType::Additive)));
-        parameterDefs.push_back(std::unique_ptr<Tucuxi::Core::ParameterDefinition>(
-                new Tucuxi::Core::ParameterDefinition("TestR", 0.0, Tucuxi::Core::ParameterVariabilityType::None)));
-        parameterDefs.push_back(std::unique_ptr<Tucuxi::Core::ParameterDefinition>(
-                new Tucuxi::Core::ParameterDefinition("TestS", 0.0, Tucuxi::Core::ParameterVariabilityType::None)));
-        parameterDefs.push_back(std::unique_ptr<Tucuxi::Core::ParameterDefinition>(
-                new Tucuxi::Core::ParameterDefinition("TestM", 1.0, Tucuxi::Core::ParameterVariabilityType::None)));
-        Tucuxi::Core::ParameterSetEvent parameters(DateTime::now(), parameterDefs);
-        Tucuxi::Core::ParameterSetSeries parametersSeries;
-        parametersSeries.addParameterSetEvent(parameters);
-
-
-        //Definition of the Concentration Calculator
-
-        //Tucuxi::Core::MultiConcentrationPredictionPtr predictionPtr;
-        /*{
-            predictionPtr = std::make_unique<Tucuxi::Core::MultiConcentrationPrediction>();
-
-            DateTime recordFrom = date::year_month_day(date::year(2018), date::month(9), date::day(1));
-            DateTime recordTo = recordFrom + interval;
-
-            Tucuxi::Core::IntakeSeries intakeSeries;
-            std::shared_ptr<IntakeIntervalCalculator> calculator2 = std::make_shared<ConstantEliminationBolus>();
-            intakeEvent.setCalculator(calculator2);
-            intakeSeries.push_back(intakeEvent);
-            Tucuxi::Core::IMultiConcentrationCalculator *concentrationCalculator = new Tucuxi::Core::MultiConcentrationCalculator();
-            auto status = concentrationCalculator->computeConcentrations(
-                predictionPtr,
-                false,
-                recordFrom,
-                recordTo,
-                intakeSeries,
-                _parameters);
-            delete concentrationCalculator;
-            fructose_assert_eq(status, ComputingStatus::Ok);
-
-    #if 0
-            for (int i = 0; i<nbPoints; i++) {
-                std::cout << i << ":" << predictionPtr->getValues()[0][i] << std::endl;
-            }
-    #endif
-        }
-        */
-
-
-
         Tucuxi::Core::MultiLikelihood aux(
-                omega, m_residualErrorModel, _samples, _intakes, _parameters, _concentrationCalculator);
->>>>>>> 9deb1a84
+                omega, residualErrorModel, samples, intakes, parameters, concentrationCalculator);
 
         // Set initial etas to 0 for CL and V
 
-<<<<<<< HEAD
-            etas.push_back(0.1);
-            //etas.push_back(0.0);
-
-            Value x = aux.negativeLogLikelihood(etas);
-=======
-        _etas.push_back(0.1);
-        //_etas.push_back(0.0);
-
-        Value x = aux.negativeLogLikelihood(_etas);
->>>>>>> 9deb1a84
+        etas.push_back(0.1);
+        //etas.push_back(0.0);
+
+        Value x = aux.negativeLogLikelihood(etas);
 
         // We compute the expected result
 
-<<<<<<< HEAD
-            double expectedSampleValue1 = 121.1;
-            double expectedSampleValue2 = 41.1;
-            double expectedSampleValue3 = 21.1;
-            double omegaAdd = static_cast<double>(omega.rows()) * log(2 * PI) + log(omega.determinant());
-=======
-        // Prior: 0.5 * (_etas.transpose() * m_inverseOmega * _etas + m_omegaAdd)
-        // m_omega = m_omegaAdd(static_cast<double>(_omega.rows()) * log(2 * PI) + log(_omega.determinant()))
-        // sample likelihood: - _residualErrorModel.calculateSampleLikelihood(_expected, _observed.getValue());
         double expectedSampleValue1 = 121.1;
         double expectedSampleValue2 = 41.1;
         double expectedSampleValue3 = 21.1;
         double omegaAdd = static_cast<double>(omega.rows()) * log(2 * PI) + log(omega.determinant());
->>>>>>> 9deb1a84
 
         EigenVector etasmd(1);
         etasmd[0] = 0.1;
 
-<<<<<<< HEAD
-            double expectedValue = 0.5 * (etasmd.transpose() * omega.inverse() * etasmd + omegaAdd) -
-                    residualErrorModel[0]->calculateSampleLikelihood(expectedSampleValue1, s0.getValue() - residualErrorModel[0]->calculateSampleLikelihood(expectedSampleValue2, s1.getValue()) - residualErrorModel[0]->calculateSampleLikelihood(expectedSampleValue3, s2.getValue()));
-            fructose_assert_double_eq(x, expectedValue);
-    }
-    
-
-    
-    void test3(const std::string& /* _testName */)
-        // Third scenario: A 2-analyte with one sample on analyte 1 (using MultiConstantEliminationBolus)
-=======
-        double expectedValue = 0.5 * (etasmd.transpose() * omega.inverse() * etasmd + omegaAdd)
-                               - m_residualErrorModel[0]->calculateSampleLikelihood(
-                                       expectedSampleValue1,
-                                       s0.getValue()
-                                               - m_residualErrorModel[0]->calculateSampleLikelihood(
-                                                       expectedSampleValue2, s1.getValue())
-                                               - m_residualErrorModel[0]->calculateSampleLikelihood(
-                                                       expectedSampleValue3, s2.getValue()));
+        double expectedValue =
+                0.5 * (etasmd.transpose() * omega.inverse() * etasmd + omegaAdd)
+                - residualErrorModel[0]->calculateSampleLikelihood(
+                        expectedSampleValue1,
+                        s0.getValue()
+                                - residualErrorModel[0]->calculateSampleLikelihood(expectedSampleValue2, s1.getValue())
+                                - residualErrorModel[0]->calculateSampleLikelihood(
+                                        expectedSampleValue3, s2.getValue()));
         fructose_assert_double_eq(x, expectedValue);
     }
 
 
-    void test3(const std::string& /* _testName */) //HAVE TO FINISH THIS
-            // Third scenario: A 2-analyte with one sample on analyte 1 (using MultiConstantEliminationBolus)
->>>>>>> 9deb1a84
+
+    void test3(const std::string& /* _testName */)
+    // Third scenario: A 2-analyte with one sample on analyte 1 (using MultiConstantEliminationBolus)
 
     {
 
@@ -621,12 +385,7 @@
         //here i'm supposed to use a vector of pointers of IResidualErrorModel or a vector of pointers of SigmaResidualErrorModel
 
 
-<<<<<<< HEAD
-        SigmaResidualErrorModel *newErrorModel2 = new SigmaResidualErrorModel();
-=======
-
         SigmaResidualErrorModel* newErrorModel2 = new SigmaResidualErrorModel();
->>>>>>> 9deb1a84
         Tucuxi::Core::Sigma sigma2(1);
         sigma2(0) = 0.3138;
         newErrorModel1->setErrorModel(Tucuxi::Core::ResidualErrorType::PROPORTIONAL);
@@ -646,96 +405,48 @@
         samples.push_back(sampleSeries1);
 
         Tucuxi::Core::SampleSeries sampleSeries2;
-<<<<<<< HEAD
-         samples.push_back(sampleSeries2);
-=======
-        _samples.push_back(sampleSeries2);
->>>>>>> 9deb1a84
+        samples.push_back(sampleSeries2);
 
 
         //definition of the intakes
 
 
-<<<<<<< HEAD
-        intakes.emplace_back(DateTime(date::year_month_day(date::year(2017), date::month(6), date::day(6)),
-                                      Duration(std::chrono::hours(8), std::chrono::minutes(30), std::chrono::seconds(0))),
-                             Duration(),
-                             DoseValue(200.0),
-                             TucuUnit("mg"),
-                             Duration(std::chrono::hours(24)),
-                             getBolusFormulationAndRoute(),
-                             getBolusFormulationAndRoute().getAbsorptionModel(),
-                             Duration(std::chrono::minutes(20)),
-                             static_cast<int>(CYCLE_SIZE));
-
-        intakes.emplace_back(DateTime(date::year_month_day(date::year(2017), date::month(6), date::day(7)),
-                                      Duration(std::chrono::hours(8), std::chrono::minutes(30), std::chrono::seconds(0))),
-                             Duration(),
-                             DoseValue(200.0),
-                             TucuUnit("mg"),
-                             Duration(std::chrono::hours(24)),
-                             getBolusFormulationAndRoute(),
-                             getBolusFormulationAndRoute().getAbsorptionModel(),
-                             Duration(std::chrono::minutes(20)),
-
-                             static_cast<int>(CYCLE_SIZE));
-        std::shared_ptr<Tucuxi::Core::IntakeIntervalCalculator> calculator = std::make_shared<Tucuxi::Core::ConstantEliminationBolus>();
+        intakes.emplace_back(
+                DateTime(
+                        date::year_month_day(date::year(2017), date::month(6), date::day(6)),
+                        Duration(std::chrono::hours(8), std::chrono::minutes(30), std::chrono::seconds(0))),
+                Duration(),
+                DoseValue(200.0),
+                TucuUnit("mg"),
+                Duration(std::chrono::hours(24)),
+                getBolusFormulationAndRoute(),
+                getBolusFormulationAndRoute().getAbsorptionModel(),
+                Duration(std::chrono::minutes(20)),
+                static_cast<int>(CYCLE_SIZE));
+
+        intakes.emplace_back(
+                DateTime(
+                        date::year_month_day(date::year(2017), date::month(6), date::day(7)),
+                        Duration(std::chrono::hours(8), std::chrono::minutes(30), std::chrono::seconds(0))),
+                Duration(),
+                DoseValue(200.0),
+                TucuUnit("mg"),
+                Duration(std::chrono::hours(24)),
+                getBolusFormulationAndRoute(),
+                getBolusFormulationAndRoute().getAbsorptionModel(),
+                Duration(std::chrono::minutes(20)),
+
+                static_cast<int>(CYCLE_SIZE));
+        std::shared_ptr<Tucuxi::Core::IntakeIntervalCalculator> calculator =
+                std::make_shared<Tucuxi::Core::ConstantEliminationBolus>();
         intakes[0].setCalculator(calculator);
         intakes[1].setCalculator(calculator);
-=======
-        _intakes.emplace_back(
-                DateTime(
-                        date::year_month_day(date::year(2017), date::month(6), date::day(6)),
-                        Duration(std::chrono::hours(8), std::chrono::minutes(30), std::chrono::seconds(0))),
-                Duration(),
-                DoseValue(200.0),
-                TucuUnit("mg"),
-                Duration(std::chrono::hours(24)),
-                getBolusFormulationAndRoute(),
-                getBolusFormulationAndRoute().getAbsorptionModel(),
-                Duration(std::chrono::minutes(20)),
-                static_cast<int>(CYCLE_SIZE));
-
-        _intakes.emplace_back(
-                DateTime(
-                        date::year_month_day(date::year(2017), date::month(6), date::day(7)),
-                        Duration(std::chrono::hours(8), std::chrono::minutes(30), std::chrono::seconds(0))),
-                Duration(),
-                DoseValue(200.0),
-                TucuUnit("mg"),
-                Duration(std::chrono::hours(24)),
-                getBolusFormulationAndRoute(),
-                getBolusFormulationAndRoute().getAbsorptionModel(),
-                Duration(std::chrono::minutes(20)),
-
-                static_cast<int>(CYCLE_SIZE));
-        std::shared_ptr<Tucuxi::Core::IntakeIntervalCalculator> calculator =
-                std::make_shared<Tucuxi::Core::ConstantEliminationBolus>();
-        _intakes[0].setCalculator(calculator);
-        _intakes[1].setCalculator(calculator);
->>>>>>> 9deb1a84
 
 
         //Definition of the parameters
 
 
         Tucuxi::Core::ParameterDefinitions parameterDefs;
-<<<<<<< HEAD
-        parameterDefs.push_back(std::unique_ptr<Tucuxi::Core::ParameterDefinition>(new Tucuxi::Core::ParameterDefinition("TestA0", 1.0, Tucuxi::Core::ParameterVariabilityType::Additive)));
-        parameterDefs.push_back(std::unique_ptr<Tucuxi::Core::ParameterDefinition>(new Tucuxi::Core::ParameterDefinition("TestR0", 0.0, Tucuxi::Core::ParameterVariabilityType::None)));
-        parameterDefs.push_back(std::unique_ptr<Tucuxi::Core::ParameterDefinition>(new Tucuxi::Core::ParameterDefinition("TestS0", 0.1, Tucuxi::Core::ParameterVariabilityType::None)));
-        parameterDefs.push_back(std::unique_ptr<Tucuxi::Core::ParameterDefinition>(new Tucuxi::Core::ParameterDefinition("TestM0", 0.0, Tucuxi::Core::ParameterVariabilityType::None)));
-        parameterDefs.push_back(std::unique_ptr<Tucuxi::Core::ParameterDefinition>(new Tucuxi::Core::ParameterDefinition("TestA1", 2.0, Tucuxi::Core::ParameterVariabilityType::Additive)));
-        parameterDefs.push_back(std::unique_ptr<Tucuxi::Core::ParameterDefinition>(new Tucuxi::Core::ParameterDefinition("TestR1", 0.0, Tucuxi::Core::ParameterVariabilityType::None)));
-        parameterDefs.push_back(std::unique_ptr<Tucuxi::Core::ParameterDefinition>(new Tucuxi::Core::ParameterDefinition("TestS1", 0.0, Tucuxi::Core::ParameterVariabilityType::None)));
-        parameterDefs.push_back(std::unique_ptr<Tucuxi::Core::ParameterDefinition>(new Tucuxi::Core::ParameterDefinition("TestM1", 0.0, Tucuxi::Core::ParameterVariabilityType::None)));
-        Tucuxi::Core::ParameterSetEvent parameterset(DateTime::now(), parameterDefs);
-        parameters.addParameterSetEvent(parameterset);
-
-
-
-            Tucuxi::Core::MultiLikelihood aux(omega, residualErrorModel, samples, intakes, parameters, concentrationCalculator);
-=======
         parameterDefs.push_back(
                 std::unique_ptr<Tucuxi::Core::ParameterDefinition>(new Tucuxi::Core::ParameterDefinition(
                         "TestA0", 1.0, Tucuxi::Core::ParameterVariabilityType::Additive)));
@@ -754,102 +465,40 @@
                 new Tucuxi::Core::ParameterDefinition("TestS1", 0.0, Tucuxi::Core::ParameterVariabilityType::None)));
         parameterDefs.push_back(std::unique_ptr<Tucuxi::Core::ParameterDefinition>(
                 new Tucuxi::Core::ParameterDefinition("TestM1", 0.0, Tucuxi::Core::ParameterVariabilityType::None)));
-        Tucuxi::Core::ParameterSetEvent parameters(DateTime::now(), parameterDefs);
-        Tucuxi::Core::ParameterSetSeries parametersSeries;
-        parametersSeries.addParameterSetEvent(parameters);
-
-
-        //Definition of the Concentration Calculator
-
-        //Tucuxi::Core::MultiConcentrationPredictionPtr predictionPtr;
-        /*{
-            predictionPtr = std::make_unique<Tucuxi::Core::MultiConcentrationPrediction>();
-
-            DateTime recordFrom = date::year_month_day(date::year(2018), date::month(9), date::day(1));
-            DateTime recordTo = recordFrom + interval;
-
-            Tucuxi::Core::IntakeSeries intakeSeries;
-            std::shared_ptr<IntakeIntervalCalculator> calculator2 = std::make_shared<ConstantEliminationBolus>();
-            intakeEvent.setCalculator(calculator2);
-            intakeSeries.push_back(intakeEvent);
-            Tucuxi::Core::IMultiConcentrationCalculator *concentrationCalculator = new Tucuxi::Core::MultiConcentrationCalculator();
-            auto status = concentrationCalculator->computeConcentrations(
-                predictionPtr,
-                false,
-                recordFrom,
-                recordTo,
-                intakeSeries,
-                _parameters);
-            delete concentrationCalculator;
-            fructose_assert_eq(status, ComputingStatus::Ok);
-
-    #if 0
-            for (int i = 0; i<nbPoints; i++) {
-                std::cout << i << ":" << predictionPtr->getValues()[0][i] << std::endl;
-            }
-    #endif
-        }
-        */
+        Tucuxi::Core::ParameterSetEvent parameterset(DateTime::now(), parameterDefs);
+        parameters.addParameterSetEvent(parameterset);
 
 
 
         Tucuxi::Core::MultiLikelihood aux(
-                omega, m_residualErrorModel, _samples, _intakes, _parameters, _concentrationCalculator);
->>>>>>> 9deb1a84
+                omega, residualErrorModel, samples, intakes, parameters, concentrationCalculator);
 
         // Set initial etas to 0 for CL and V
 
-<<<<<<< HEAD
-            etas.push_back(0.1);
-            etas.push_back(0.1);
-
-            Value x = aux.negativeLogLikelihood(etas);
-=======
-        _etas.push_back(0.1);
-        //_etas.push_back(0.0);
-
-        Value x = aux.negativeLogLikelihood(_etas);
->>>>>>> 9deb1a84
+        etas.push_back(0.1);
+        etas.push_back(0.1);
+
+        Value x = aux.negativeLogLikelihood(etas);
 
         // We compute the expected result
 
-<<<<<<< HEAD
-            double expectedSampleValue = 201.1;
-            double omegaAdd = static_cast<double>(omega.rows()) * log(2 * PI) + log(omega.determinant());
-=======
-        // Prior: 0.5 * (_etas.transpose() * m_inverseOmega * _etas + m_omegaAdd)
-        // m_omega = m_omegaAdd(static_cast<double>(_omega.rows()) * log(2 * PI) + log(_omega.determinant()))
-        // sample likelihood: - _residualErrorModel.calculateSampleLikelihood(_expected, _observed.getValue());
         double expectedSampleValue = 201.1;
         double omegaAdd = static_cast<double>(omega.rows()) * log(2 * PI) + log(omega.determinant());
->>>>>>> 9deb1a84
 
         EigenVector etasmd(1);
         etasmd[0] = 0.1;
 
-<<<<<<< HEAD
-            double expectedValue = 0.5 * (etasmd.transpose() * omega.inverse() * etasmd + omegaAdd) -
-                    residualErrorModel[0]->calculateSampleLikelihood(expectedSampleValue, s0.getValue()); //0 as the second sample is empty
-
-            fructose_assert_double_ne(x, std::numeric_limits<double>::max());
-            fructose_assert_double_eq(x, expectedValue);
-        }
-
-
-    void test4(const std::string& /* _testName */){
-=======
         double expectedValue = 0.5 * (etasmd.transpose() * omega.inverse() * etasmd + omegaAdd)
-                               - m_residualErrorModel[0]->calculateSampleLikelihood(expectedSampleValue, s0.getValue())
-                               - m_residualErrorModel[1]->calculateSampleLikelihood(
-                                       expectedSampleValue, 0); //0 as the second sample is empty
+                               - residualErrorModel[0]->calculateSampleLikelihood(
+                                       expectedSampleValue, s0.getValue()); //0 as the second sample is empty
+
+        fructose_assert_double_ne(x, std::numeric_limits<double>::max());
         fructose_assert_double_eq(x, expectedValue);
     }
 
 
     void test4(const std::string& /* _testName */)
     {
-        //A 2-analyte with one sample on analyte 2
->>>>>>> 9deb1a84
 
         //A 2-analyte with one sample on analyte 2
 
@@ -905,103 +554,48 @@
                  Duration(std::chrono::hours(12), std::chrono::minutes(30), std::chrono::seconds(0))));
         Tucuxi::Core::SampleEvent s0(date0, 200.0);
         sampleSeries2.push_back(s0);
-<<<<<<< HEAD
-         samples.push_back(sampleSeries2);
-=======
-        _samples.push_back(sampleSeries2);
->>>>>>> 9deb1a84
+        samples.push_back(sampleSeries2);
 
 
         //definition of the intakes
 
 
-<<<<<<< HEAD
-        intakes.emplace_back(DateTime(date::year_month_day(date::year(2017), date::month(6), date::day(6)),
-                                      Duration(std::chrono::hours(8), std::chrono::minutes(30), std::chrono::seconds(0))),
-                             Duration(),
-                             DoseValue(200.0),
-                             TucuUnit("mg"),
-                             Duration(std::chrono::hours(24)),
-                             getBolusFormulationAndRoute(),
-                             getBolusFormulationAndRoute().getAbsorptionModel(),
-                             Duration(std::chrono::minutes(20)),
-                             static_cast<int>(CYCLE_SIZE));
-
-        intakes.emplace_back(DateTime(date::year_month_day(date::year(2017), date::month(6), date::day(7)),
-                                      Duration(std::chrono::hours(8), std::chrono::minutes(30), std::chrono::seconds(0))),
-                             Duration(),
-                             DoseValue(200.0),
-                             TucuUnit("mg"),
-                             Duration(std::chrono::hours(24)),
-                             getBolusFormulationAndRoute(),
-                             getBolusFormulationAndRoute().getAbsorptionModel(),
-                             Duration(std::chrono::minutes(20)),
-
-                             static_cast<int>(CYCLE_SIZE));
-        std::shared_ptr<Tucuxi::Core::IntakeIntervalCalculator> calculator = std::make_shared<Tucuxi::Core::ConstantEliminationBolus>();
+        intakes.emplace_back(
+                DateTime(
+                        date::year_month_day(date::year(2017), date::month(6), date::day(6)),
+                        Duration(std::chrono::hours(8), std::chrono::minutes(30), std::chrono::seconds(0))),
+                Duration(),
+                DoseValue(200.0),
+                TucuUnit("mg"),
+                Duration(std::chrono::hours(24)),
+                getBolusFormulationAndRoute(),
+                getBolusFormulationAndRoute().getAbsorptionModel(),
+                Duration(std::chrono::minutes(20)),
+                static_cast<int>(CYCLE_SIZE));
+
+        intakes.emplace_back(
+                DateTime(
+                        date::year_month_day(date::year(2017), date::month(6), date::day(7)),
+                        Duration(std::chrono::hours(8), std::chrono::minutes(30), std::chrono::seconds(0))),
+                Duration(),
+                DoseValue(200.0),
+                TucuUnit("mg"),
+                Duration(std::chrono::hours(24)),
+                getBolusFormulationAndRoute(),
+                getBolusFormulationAndRoute().getAbsorptionModel(),
+                Duration(std::chrono::minutes(20)),
+
+                static_cast<int>(CYCLE_SIZE));
+        std::shared_ptr<Tucuxi::Core::IntakeIntervalCalculator> calculator =
+                std::make_shared<Tucuxi::Core::ConstantEliminationBolus>();
         intakes[0].setCalculator(calculator);
         intakes[1].setCalculator(calculator);
-=======
-        _intakes.emplace_back(
-                DateTime(
-                        date::year_month_day(date::year(2017), date::month(6), date::day(6)),
-                        Duration(std::chrono::hours(8), std::chrono::minutes(30), std::chrono::seconds(0))),
-                Duration(),
-                DoseValue(200.0),
-                TucuUnit("mg"),
-                Duration(std::chrono::hours(24)),
-                getBolusFormulationAndRoute(),
-                getBolusFormulationAndRoute().getAbsorptionModel(),
-                Duration(std::chrono::minutes(20)),
-                static_cast<int>(CYCLE_SIZE));
-
-        _intakes.emplace_back(
-                DateTime(
-                        date::year_month_day(date::year(2017), date::month(6), date::day(7)),
-                        Duration(std::chrono::hours(8), std::chrono::minutes(30), std::chrono::seconds(0))),
-                Duration(),
-                DoseValue(200.0),
-                TucuUnit("mg"),
-                Duration(std::chrono::hours(24)),
-                getBolusFormulationAndRoute(),
-                getBolusFormulationAndRoute().getAbsorptionModel(),
-                Duration(std::chrono::minutes(20)),
-
-                static_cast<int>(CYCLE_SIZE));
-        std::shared_ptr<Tucuxi::Core::IntakeIntervalCalculator> calculator =
-                std::make_shared<Tucuxi::Core::ConstantEliminationBolus>();
-        _intakes[0].setCalculator(calculator);
-        _intakes[1].setCalculator(calculator);
->>>>>>> 9deb1a84
 
 
         //Definition of the parameters
 
 
         Tucuxi::Core::ParameterDefinitions parameterDefs;
-<<<<<<< HEAD
-        parameterDefs.push_back(std::unique_ptr<Tucuxi::Core::ParameterDefinition>(new Tucuxi::Core::ParameterDefinition("TestA0", 1.0, Tucuxi::Core::ParameterVariabilityType::Additive)));
-        parameterDefs.push_back(std::unique_ptr<Tucuxi::Core::ParameterDefinition>(new Tucuxi::Core::ParameterDefinition("TestR0", 0.0, Tucuxi::Core::ParameterVariabilityType::None)));
-        parameterDefs.push_back(std::unique_ptr<Tucuxi::Core::ParameterDefinition>(new Tucuxi::Core::ParameterDefinition("TestS0", 0.1, Tucuxi::Core::ParameterVariabilityType::None)));
-        parameterDefs.push_back(std::unique_ptr<Tucuxi::Core::ParameterDefinition>(new Tucuxi::Core::ParameterDefinition("TestM0", 0.0, Tucuxi::Core::ParameterVariabilityType::None)));
-        parameterDefs.push_back(std::unique_ptr<Tucuxi::Core::ParameterDefinition>(new Tucuxi::Core::ParameterDefinition("TestA1", 2.0, Tucuxi::Core::ParameterVariabilityType::Additive)));
-        parameterDefs.push_back(std::unique_ptr<Tucuxi::Core::ParameterDefinition>(new Tucuxi::Core::ParameterDefinition("TestR1", 0.0, Tucuxi::Core::ParameterVariabilityType::None)));
-        parameterDefs.push_back(std::unique_ptr<Tucuxi::Core::ParameterDefinition>(new Tucuxi::Core::ParameterDefinition("TestS1", 0.0, Tucuxi::Core::ParameterVariabilityType::None)));
-        parameterDefs.push_back(std::unique_ptr<Tucuxi::Core::ParameterDefinition>(new Tucuxi::Core::ParameterDefinition("TestM1", 0.0, Tucuxi::Core::ParameterVariabilityType::None)));
-        Tucuxi::Core::ParameterSetEvent parameterset(DateTime::now(), parameterDefs);
-        parameters.addParameterSetEvent(parameterset);
-
-
-
-            Tucuxi::Core::MultiLikelihood aux(omega, residualErrorModel, samples, intakes, parameters, concentrationCalculator);
-
-            // Set initial etas to 0 for CL and V
-
-            etas.push_back(0.1);
-            etas.push_back(0.1);
-
-            Value x = aux.negativeLogLikelihood(etas);
-=======
         parameterDefs.push_back(
                 std::unique_ptr<Tucuxi::Core::ParameterDefinition>(new Tucuxi::Core::ParameterDefinition(
                         "TestA0", 1.0, Tucuxi::Core::ParameterVariabilityType::Additive)));
@@ -1020,82 +614,31 @@
                 new Tucuxi::Core::ParameterDefinition("TestS1", 0.0, Tucuxi::Core::ParameterVariabilityType::None)));
         parameterDefs.push_back(std::unique_ptr<Tucuxi::Core::ParameterDefinition>(
                 new Tucuxi::Core::ParameterDefinition("TestM1", 0.0, Tucuxi::Core::ParameterVariabilityType::None)));
-        Tucuxi::Core::ParameterSetEvent parameters(DateTime::now(), parameterDefs);
-        Tucuxi::Core::ParameterSetSeries parametersSeries;
-        parametersSeries.addParameterSetEvent(parameters);
-
-
-        //Definition of the Concentration Calculator
-
-        //Tucuxi::Core::MultiConcentrationPredictionPtr predictionPtr;
-        /*{
-            predictionPtr = std::make_unique<Tucuxi::Core::MultiConcentrationPrediction>();
-
-            DateTime recordFrom = date::year_month_day(date::year(2018), date::month(9), date::day(1));
-            DateTime recordTo = recordFrom + interval;
-
-            Tucuxi::Core::IntakeSeries intakeSeries;
-            std::shared_ptr<IntakeIntervalCalculator> calculator2 = std::make_shared<ConstantEliminationBolus>();
-            intakeEvent.setCalculator(calculator2);
-            intakeSeries.push_back(intakeEvent);
-            Tucuxi::Core::IMultiConcentrationCalculator *concentrationCalculator = new Tucuxi::Core::MultiConcentrationCalculator();
-            auto status = concentrationCalculator->computeConcentrations(
-                predictionPtr,
-                false,
-                recordFrom,
-                recordTo,
-                intakeSeries,
-                _parameters);
-            delete concentrationCalculator;
-            fructose_assert_eq(status, ComputingStatus::Ok);
-
-    #if 0
-            for (int i = 0; i<nbPoints; i++) {
-                std::cout << i << ":" << predictionPtr->getValues()[0][i] << std::endl;
-            }
-    #endif
-        }
-        */
+        Tucuxi::Core::ParameterSetEvent parameterset(DateTime::now(), parameterDefs);
+        parameters.addParameterSetEvent(parameterset);
 
 
 
         Tucuxi::Core::MultiLikelihood aux(
-                omega, m_residualErrorModel, _samples, _intakes, _parameters, _concentrationCalculator);
+                omega, residualErrorModel, samples, intakes, parameters, concentrationCalculator);
 
         // Set initial etas to 0 for CL and V
 
-        _etas.push_back(0.1);
-        //_etas.push_back(0.0);
->>>>>>> 9deb1a84
-
-        Value x = aux.negativeLogLikelihood(_etas);
-
-<<<<<<< HEAD
-            double expectedSampleValue = 201.1;
-            double omegaAdd = static_cast<double>(omega.rows()) * log(2 * PI) + log(omega.determinant());
-
-            EigenVector etasmd(1);
-            etasmd[0] = 0.1;
-
-            double expectedValue = 0.5 * (etasmd.transpose() * omega.inverse() * etasmd + omegaAdd)
-                     - residualErrorModel[1]->calculateSampleLikelihood(expectedSampleValue, s0.getValue()); //0 as the first sample is empty
-            fructose_assert_double_eq(x, expectedValue);
-=======
+        etas.push_back(0.1);
+        etas.push_back(0.1);
+
+        Value x = aux.negativeLogLikelihood(etas);
+
         // We compute the expected result
 
-        // Prior: 0.5 * (_etas.transpose() * m_inverseOmega * _etas + m_omegaAdd)
-        // m_omega = m_omegaAdd(static_cast<double>(_omega.rows()) * log(2 * PI) + log(_omega.determinant()))
-        // sample likelihood: - _residualErrorModel.calculateSampleLikelihood(_expected, _observed.getValue());
         double expectedSampleValue = 201.1;
         double omegaAdd = static_cast<double>(omega.rows()) * log(2 * PI) + log(omega.determinant());
->>>>>>> 9deb1a84
 
         EigenVector etasmd(1);
         etasmd[0] = 0.1;
 
         double expectedValue = 0.5 * (etasmd.transpose() * omega.inverse() * etasmd + omegaAdd)
-                               - m_residualErrorModel[0]->calculateSampleLikelihood(expectedSampleValue, 0)
-                               - m_residualErrorModel[1]->calculateSampleLikelihood(
+                               - residualErrorModel[1]->calculateSampleLikelihood(
                                        expectedSampleValue, s0.getValue()); //0 as the first sample is empty
         fructose_assert_double_eq(x, expectedValue);
     }
@@ -1163,97 +706,48 @@
                  Duration(std::chrono::hours(16), std::chrono::minutes(30), std::chrono::seconds(0))));
         Tucuxi::Core::SampleEvent s1(date1, 200.0);
         sampleSeries2.push_back(s0);
-<<<<<<< HEAD
-         samples.push_back(sampleSeries2);
-=======
-        _samples.push_back(sampleSeries2);
->>>>>>> 9deb1a84
+        samples.push_back(sampleSeries2);
 
 
         //definition of the intakes
 
 
-<<<<<<< HEAD
-        intakes.emplace_back(DateTime(date::year_month_day(date::year(2017), date::month(6), date::day(6)),
-                                      Duration(std::chrono::hours(8), std::chrono::minutes(30), std::chrono::seconds(0))),
-                             Duration(),
-                             DoseValue(200.0),
-                             TucuUnit("mg"),
-                             Duration(std::chrono::hours(24)),
-                             getBolusFormulationAndRoute(),
-                             getBolusFormulationAndRoute().getAbsorptionModel(),
-                             Duration(std::chrono::minutes(20)),
-                             static_cast<int>(CYCLE_SIZE));
-
-        intakes.emplace_back(DateTime(date::year_month_day(date::year(2017), date::month(6), date::day(7)),
-                                      Duration(std::chrono::hours(8), std::chrono::minutes(30), std::chrono::seconds(0))),
-                             Duration(),
-                             DoseValue(200.0),
-                             TucuUnit("mg"),
-                             Duration(std::chrono::hours(24)),
-                             getBolusFormulationAndRoute(),
-                             getBolusFormulationAndRoute().getAbsorptionModel(),
-                             Duration(std::chrono::minutes(20)),
-
-                             static_cast<int>(CYCLE_SIZE));
-        std::shared_ptr<Tucuxi::Core::IntakeIntervalCalculator> calculator = std::make_shared<Tucuxi::Core::ConstantEliminationBolus>();
+        intakes.emplace_back(
+                DateTime(
+                        date::year_month_day(date::year(2017), date::month(6), date::day(6)),
+                        Duration(std::chrono::hours(8), std::chrono::minutes(30), std::chrono::seconds(0))),
+                Duration(),
+                DoseValue(200.0),
+                TucuUnit("mg"),
+                Duration(std::chrono::hours(24)),
+                getBolusFormulationAndRoute(),
+                getBolusFormulationAndRoute().getAbsorptionModel(),
+                Duration(std::chrono::minutes(20)),
+                static_cast<int>(CYCLE_SIZE));
+
+        intakes.emplace_back(
+                DateTime(
+                        date::year_month_day(date::year(2017), date::month(6), date::day(7)),
+                        Duration(std::chrono::hours(8), std::chrono::minutes(30), std::chrono::seconds(0))),
+                Duration(),
+                DoseValue(200.0),
+                TucuUnit("mg"),
+                Duration(std::chrono::hours(24)),
+                getBolusFormulationAndRoute(),
+                getBolusFormulationAndRoute().getAbsorptionModel(),
+                Duration(std::chrono::minutes(20)),
+
+                static_cast<int>(CYCLE_SIZE));
+        std::shared_ptr<Tucuxi::Core::IntakeIntervalCalculator> calculator =
+                std::make_shared<Tucuxi::Core::ConstantEliminationBolus>();
         intakes[0].setCalculator(calculator);
         intakes[1].setCalculator(calculator);
-=======
-        _intakes.emplace_back(
-                DateTime(
-                        date::year_month_day(date::year(2017), date::month(6), date::day(6)),
-                        Duration(std::chrono::hours(8), std::chrono::minutes(30), std::chrono::seconds(0))),
-                Duration(),
-                DoseValue(200.0),
-                TucuUnit("mg"),
-                Duration(std::chrono::hours(24)),
-                getBolusFormulationAndRoute(),
-                getBolusFormulationAndRoute().getAbsorptionModel(),
-                Duration(std::chrono::minutes(20)),
-                static_cast<int>(CYCLE_SIZE));
-
-        _intakes.emplace_back(
-                DateTime(
-                        date::year_month_day(date::year(2017), date::month(6), date::day(7)),
-                        Duration(std::chrono::hours(8), std::chrono::minutes(30), std::chrono::seconds(0))),
-                Duration(),
-                DoseValue(200.0),
-                TucuUnit("mg"),
-                Duration(std::chrono::hours(24)),
-                getBolusFormulationAndRoute(),
-                getBolusFormulationAndRoute().getAbsorptionModel(),
-                Duration(std::chrono::minutes(20)),
-
-                static_cast<int>(CYCLE_SIZE));
-        std::shared_ptr<Tucuxi::Core::IntakeIntervalCalculator> calculator =
-                std::make_shared<Tucuxi::Core::ConstantEliminationBolus>();
-        _intakes[0].setCalculator(calculator);
-        _intakes[1].setCalculator(calculator);
->>>>>>> 9deb1a84
 
 
         //Definition of the parameters
 
 
         Tucuxi::Core::ParameterDefinitions parameterDefs;
-<<<<<<< HEAD
-        parameterDefs.push_back(std::unique_ptr<Tucuxi::Core::ParameterDefinition>(new Tucuxi::Core::ParameterDefinition("TestA0", 1.0, Tucuxi::Core::ParameterVariabilityType::Additive)));
-        parameterDefs.push_back(std::unique_ptr<Tucuxi::Core::ParameterDefinition>(new Tucuxi::Core::ParameterDefinition("TestR0", 0.0, Tucuxi::Core::ParameterVariabilityType::None)));
-        parameterDefs.push_back(std::unique_ptr<Tucuxi::Core::ParameterDefinition>(new Tucuxi::Core::ParameterDefinition("TestS0", 0.1, Tucuxi::Core::ParameterVariabilityType::None)));
-        parameterDefs.push_back(std::unique_ptr<Tucuxi::Core::ParameterDefinition>(new Tucuxi::Core::ParameterDefinition("TestM0", 0.0, Tucuxi::Core::ParameterVariabilityType::None)));
-        parameterDefs.push_back(std::unique_ptr<Tucuxi::Core::ParameterDefinition>(new Tucuxi::Core::ParameterDefinition("TestA1", 2.0, Tucuxi::Core::ParameterVariabilityType::Additive)));
-        parameterDefs.push_back(std::unique_ptr<Tucuxi::Core::ParameterDefinition>(new Tucuxi::Core::ParameterDefinition("TestR1", 0.0, Tucuxi::Core::ParameterVariabilityType::None)));
-        parameterDefs.push_back(std::unique_ptr<Tucuxi::Core::ParameterDefinition>(new Tucuxi::Core::ParameterDefinition("TestS1", 0.0, Tucuxi::Core::ParameterVariabilityType::None)));
-        parameterDefs.push_back(std::unique_ptr<Tucuxi::Core::ParameterDefinition>(new Tucuxi::Core::ParameterDefinition("TestM1", 0.0, Tucuxi::Core::ParameterVariabilityType::None)));
-        Tucuxi::Core::ParameterSetEvent parameterset(DateTime::now(), parameterDefs);
-        parameters.addParameterSetEvent(parameterset);
-
-
-
-
-            Tucuxi::Core::MultiLikelihood aux(omega, residualErrorModel, samples, intakes, parameters, concentrationCalculator);
-=======
         parameterDefs.push_back(
                 std::unique_ptr<Tucuxi::Core::ParameterDefinition>(new Tucuxi::Core::ParameterDefinition(
                         "TestA0", 1.0, Tucuxi::Core::ParameterVariabilityType::Additive)));
@@ -1272,95 +766,38 @@
                 new Tucuxi::Core::ParameterDefinition("TestS1", 0.0, Tucuxi::Core::ParameterVariabilityType::None)));
         parameterDefs.push_back(std::unique_ptr<Tucuxi::Core::ParameterDefinition>(
                 new Tucuxi::Core::ParameterDefinition("TestM1", 0.0, Tucuxi::Core::ParameterVariabilityType::None)));
-        Tucuxi::Core::ParameterSetEvent parameters(DateTime::now(), parameterDefs);
-        Tucuxi::Core::ParameterSetSeries parametersSeries;
-        parametersSeries.addParameterSetEvent(parameters);
-
-
-        //Definition of the Concentration Calculator
-
-        //Tucuxi::Core::MultiConcentrationPredictionPtr predictionPtr;
-        /*{
-            predictionPtr = std::make_unique<Tucuxi::Core::MultiConcentrationPrediction>();
-
-            DateTime recordFrom = date::year_month_day(date::year(2018), date::month(9), date::day(1));
-            DateTime recordTo = recordFrom + interval;
-
-            Tucuxi::Core::IntakeSeries intakeSeries;
-            std::shared_ptr<IntakeIntervalCalculator> calculator2 = std::make_shared<ConstantEliminationBolus>();
-            intakeEvent.setCalculator(calculator2);
-            intakeSeries.push_back(intakeEvent);
-            Tucuxi::Core::IMultiConcentrationCalculator *concentrationCalculator = new Tucuxi::Core::MultiConcentrationCalculator();
-            auto status = concentrationCalculator->computeConcentrations(
-                predictionPtr,
-                false,
-                recordFrom,
-                recordTo,
-                intakeSeries,
-                _parameters);
-            delete concentrationCalculator;
-            fructose_assert_eq(status, ComputingStatus::Ok);
-
-    #if 0
-            for (int i = 0; i<nbPoints; i++) {
-                std::cout << i << ":" << predictionPtr->getValues()[0][i] << std::endl;
-            }
-    #endif
-        }
-        */
+        Tucuxi::Core::ParameterSetEvent parameterset(DateTime::now(), parameterDefs);
+        parameters.addParameterSetEvent(parameterset);
+
 
 
 
         Tucuxi::Core::MultiLikelihood aux(
-                omega, m_residualErrorModel, _samples, _intakes, _parameters, _concentrationCalculator);
->>>>>>> 9deb1a84
+                omega, residualErrorModel, samples, intakes, parameters, concentrationCalculator);
 
         // Set initial etas to 0 for CL and V
 
-<<<<<<< HEAD
-            etas.push_back(0.1);
-            etas.push_back(0.0);
-
-            Value x = aux.negativeLogLikelihood(etas);
-=======
-        _etas.push_back(0.1);
-        //_etas.push_back(0.0);
-
-        Value x = aux.negativeLogLikelihood(_etas);
->>>>>>> 9deb1a84
+        etas.push_back(0.1);
+        etas.push_back(0.0);
+
+        Value x = aux.negativeLogLikelihood(etas);
 
         // We compute the expected result
 
-<<<<<<< HEAD
-            // Prior: 0.5 * (etas.transpose() * m_inverseOmega * etas + m_omegaAdd)
-            // m_omega = m_omegaAdd(static_cast<double>(_omega.rows()) * log(2 * PI) + log(_omega.determinant()))
-            // sample likelihood: - _residualErrorModel.calculateSampleLikelihood(_expected, _observed.getValue());
-            double expectedSampleValue1 = 121.1;
-            double expectedSampleValue2 = 41.1;
-            double omegaAdd = static_cast<double>(omega.rows()) * log(2 * PI) + log(omega.determinant());
-=======
-        // Prior: 0.5 * (_etas.transpose() * m_inverseOmega * _etas + m_omegaAdd)
+        // Prior: 0.5 * (etas.transpose() * m_inverseOmega * etas + m_omegaAdd)
         // m_omega = m_omegaAdd(static_cast<double>(_omega.rows()) * log(2 * PI) + log(_omega.determinant()))
         // sample likelihood: - _residualErrorModel.calculateSampleLikelihood(_expected, _observed.getValue());
         double expectedSampleValue1 = 121.1;
         double expectedSampleValue2 = 41.1;
         double omegaAdd = static_cast<double>(omega.rows()) * log(2 * PI) + log(omega.determinant());
->>>>>>> 9deb1a84
 
         EigenVector etasmd(1);
         etasmd[0] = 0.1;
 
-<<<<<<< HEAD
-            double expectedValue = 0.5 * (etasmd.transpose() * omega.inverse() * etasmd + omegaAdd) -
-                    residualErrorModel[0]->calculateSampleLikelihood(expectedSampleValue1, s0.getValue()) - residualErrorModel[1]->calculateSampleLikelihood(expectedSampleValue2, s1.getValue());
-            fructose_assert_double_eq(x, expectedValue);
-=======
-        double expectedValue =
-                0.5 * (etasmd.transpose() * omega.inverse() * etasmd + omegaAdd)
-                - m_residualErrorModel[0]->calculateSampleLikelihood(expectedSampleValue1, s0.getValue())
-                - m_residualErrorModel[1]->calculateSampleLikelihood(expectedSampleValue2, s1.getValue());
+        double expectedValue = 0.5 * (etasmd.transpose() * omega.inverse() * etasmd + omegaAdd)
+                               - residualErrorModel[0]->calculateSampleLikelihood(expectedSampleValue1, s0.getValue())
+                               - residualErrorModel[1]->calculateSampleLikelihood(expectedSampleValue2, s1.getValue());
         fructose_assert_double_eq(x, expectedValue);
->>>>>>> 9deb1a84
     }
 
     void test6(const std::string& /* _testName */)
@@ -1426,95 +863,48 @@
                  Duration(std::chrono::hours(16), std::chrono::minutes(30), std::chrono::seconds(0))));
         Tucuxi::Core::SampleEvent s1(date1, 200.0);
         sampleSeries2.push_back(s0);
-<<<<<<< HEAD
-         samples.push_back(sampleSeries2);
-=======
-        _samples.push_back(sampleSeries2);
->>>>>>> 9deb1a84
+        samples.push_back(sampleSeries2);
 
 
         //definition of the intakes
 
 
-<<<<<<< HEAD
-        intakes.emplace_back(DateTime(date::year_month_day(date::year(2017), date::month(6), date::day(6)),
-                                      Duration(std::chrono::hours(8), std::chrono::minutes(30), std::chrono::seconds(0))),
-                             Duration(),
-                             DoseValue(200.0),
-                             TucuUnit("mg"),
-                             Duration(std::chrono::hours(24)),
-                             getBolusFormulationAndRoute(),
-                             getBolusFormulationAndRoute().getAbsorptionModel(),
-                             Duration(std::chrono::minutes(20)),
-                             static_cast<int>(CYCLE_SIZE));
-
-        intakes.emplace_back(DateTime(date::year_month_day(date::year(2017), date::month(6), date::day(7)),
-                                      Duration(std::chrono::hours(8), std::chrono::minutes(30), std::chrono::seconds(0))),
-                             Duration(),
-                             DoseValue(200.0),
-                             TucuUnit("mg"),
-                             Duration(std::chrono::hours(24)),
-                             getBolusFormulationAndRoute(),
-                             getBolusFormulationAndRoute().getAbsorptionModel(),
-                             Duration(std::chrono::minutes(20)),
-
-                             static_cast<int>(CYCLE_SIZE));
-        std::shared_ptr<Tucuxi::Core::IntakeIntervalCalculator> calculator = std::make_shared<Tucuxi::Core::ConstantEliminationBolus>();
+        intakes.emplace_back(
+                DateTime(
+                        date::year_month_day(date::year(2017), date::month(6), date::day(6)),
+                        Duration(std::chrono::hours(8), std::chrono::minutes(30), std::chrono::seconds(0))),
+                Duration(),
+                DoseValue(200.0),
+                TucuUnit("mg"),
+                Duration(std::chrono::hours(24)),
+                getBolusFormulationAndRoute(),
+                getBolusFormulationAndRoute().getAbsorptionModel(),
+                Duration(std::chrono::minutes(20)),
+                static_cast<int>(CYCLE_SIZE));
+
+        intakes.emplace_back(
+                DateTime(
+                        date::year_month_day(date::year(2017), date::month(6), date::day(7)),
+                        Duration(std::chrono::hours(8), std::chrono::minutes(30), std::chrono::seconds(0))),
+                Duration(),
+                DoseValue(200.0),
+                TucuUnit("mg"),
+                Duration(std::chrono::hours(24)),
+                getBolusFormulationAndRoute(),
+                getBolusFormulationAndRoute().getAbsorptionModel(),
+                Duration(std::chrono::minutes(20)),
+
+                static_cast<int>(CYCLE_SIZE));
+        std::shared_ptr<Tucuxi::Core::IntakeIntervalCalculator> calculator =
+                std::make_shared<Tucuxi::Core::ConstantEliminationBolus>();
         intakes[0].setCalculator(calculator);
         intakes[1].setCalculator(calculator);
-=======
-        _intakes.emplace_back(
-                DateTime(
-                        date::year_month_day(date::year(2017), date::month(6), date::day(6)),
-                        Duration(std::chrono::hours(8), std::chrono::minutes(30), std::chrono::seconds(0))),
-                Duration(),
-                DoseValue(200.0),
-                TucuUnit("mg"),
-                Duration(std::chrono::hours(24)),
-                getBolusFormulationAndRoute(),
-                getBolusFormulationAndRoute().getAbsorptionModel(),
-                Duration(std::chrono::minutes(20)),
-                static_cast<int>(CYCLE_SIZE));
-
-        _intakes.emplace_back(
-                DateTime(
-                        date::year_month_day(date::year(2017), date::month(6), date::day(7)),
-                        Duration(std::chrono::hours(8), std::chrono::minutes(30), std::chrono::seconds(0))),
-                Duration(),
-                DoseValue(200.0),
-                TucuUnit("mg"),
-                Duration(std::chrono::hours(24)),
-                getBolusFormulationAndRoute(),
-                getBolusFormulationAndRoute().getAbsorptionModel(),
-                Duration(std::chrono::minutes(20)),
-
-                static_cast<int>(CYCLE_SIZE));
-        std::shared_ptr<Tucuxi::Core::IntakeIntervalCalculator> calculator =
-                std::make_shared<Tucuxi::Core::ConstantEliminationBolus>();
-        _intakes[0].setCalculator(calculator);
-        _intakes[1].setCalculator(calculator);
->>>>>>> 9deb1a84
 
 
         //Definition of the parameters
 
 
         Tucuxi::Core::ParameterDefinitions parameterDefs;
-<<<<<<< HEAD
-        parameterDefs.push_back(std::unique_ptr<Tucuxi::Core::ParameterDefinition>(new Tucuxi::Core::ParameterDefinition("TestA0", 1.0, Tucuxi::Core::ParameterVariabilityType::Additive)));
-        parameterDefs.push_back(std::unique_ptr<Tucuxi::Core::ParameterDefinition>(new Tucuxi::Core::ParameterDefinition("TestR0", 0.0, Tucuxi::Core::ParameterVariabilityType::None)));
-        parameterDefs.push_back(std::unique_ptr<Tucuxi::Core::ParameterDefinition>(new Tucuxi::Core::ParameterDefinition("TestS0", 0.1, Tucuxi::Core::ParameterVariabilityType::None)));
-        parameterDefs.push_back(std::unique_ptr<Tucuxi::Core::ParameterDefinition>(new Tucuxi::Core::ParameterDefinition("TestM0", 0.0, Tucuxi::Core::ParameterVariabilityType::None)));
-        parameterDefs.push_back(std::unique_ptr<Tucuxi::Core::ParameterDefinition>(new Tucuxi::Core::ParameterDefinition("TestA1", 2.0, Tucuxi::Core::ParameterVariabilityType::Additive)));
-        parameterDefs.push_back(std::unique_ptr<Tucuxi::Core::ParameterDefinition>(new Tucuxi::Core::ParameterDefinition("TestR1", 0.0, Tucuxi::Core::ParameterVariabilityType::None)));
-        parameterDefs.push_back(std::unique_ptr<Tucuxi::Core::ParameterDefinition>(new Tucuxi::Core::ParameterDefinition("TestS1", 0.0, Tucuxi::Core::ParameterVariabilityType::None)));
-        parameterDefs.push_back(std::unique_ptr<Tucuxi::Core::ParameterDefinition>(new Tucuxi::Core::ParameterDefinition("TestM1", 0.0, Tucuxi::Core::ParameterVariabilityType::None)));
-        Tucuxi::Core::ParameterSetEvent parameterset(DateTime::now(), parameterDefs);
-        parameters.addParameterSetEvent(parameterset);
-
-
-            Tucuxi::Core::MultiLikelihood aux(omega, residualErrorModel, samples, intakes, parameters, concentrationCalculator);
-=======
         parameterDefs.push_back(
                 std::unique_ptr<Tucuxi::Core::ParameterDefinition>(new Tucuxi::Core::ParameterDefinition(
                         "TestA0", 1.0, Tucuxi::Core::ParameterVariabilityType::Additive)));
@@ -1533,92 +923,35 @@
                 new Tucuxi::Core::ParameterDefinition("TestS1", 0.0, Tucuxi::Core::ParameterVariabilityType::None)));
         parameterDefs.push_back(std::unique_ptr<Tucuxi::Core::ParameterDefinition>(
                 new Tucuxi::Core::ParameterDefinition("TestM1", 0.0, Tucuxi::Core::ParameterVariabilityType::None)));
-        Tucuxi::Core::ParameterSetEvent parameters(DateTime::now(), parameterDefs);
-        Tucuxi::Core::ParameterSetSeries parametersSeries;
-        parametersSeries.addParameterSetEvent(parameters);
-
-
-        //Definition of the Concentration Calculator
-
-        //Tucuxi::Core::MultiConcentrationPredictionPtr predictionPtr;
-        /*{
-            predictionPtr = std::make_unique<Tucuxi::Core::MultiConcentrationPrediction>();
-
-            DateTime recordFrom = date::year_month_day(date::year(2018), date::month(9), date::day(1));
-            DateTime recordTo = recordFrom + interval;
-
-            Tucuxi::Core::IntakeSeries intakeSeries;
-            std::shared_ptr<IntakeIntervalCalculator> calculator2 = std::make_shared<ConstantEliminationBolus>();
-            intakeEvent.setCalculator(calculator2);
-            intakeSeries.push_back(intakeEvent);
-            Tucuxi::Core::IMultiConcentrationCalculator *concentrationCalculator = new Tucuxi::Core::MultiConcentrationCalculator();
-            auto status = concentrationCalculator->computeConcentrations(
-                predictionPtr,
-                false,
-                recordFrom,
-                recordTo,
-                intakeSeries,
-                _parameters);
-            delete concentrationCalculator;
-            fructose_assert_eq(status, ComputingStatus::Ok);
-
-    #if 0
-            for (int i = 0; i<nbPoints; i++) {
-                std::cout << i << ":" << predictionPtr->getValues()[0][i] << std::endl;
-            }
-    #endif
-        }
-        */
-
+        Tucuxi::Core::ParameterSetEvent parameterset(DateTime::now(), parameterDefs);
+        parameters.addParameterSetEvent(parameterset);
 
 
         Tucuxi::Core::MultiLikelihood aux(
-                omega, m_residualErrorModel, _samples, _intakes, _parameters, _concentrationCalculator);
->>>>>>> 9deb1a84
+                omega, residualErrorModel, samples, intakes, parameters, concentrationCalculator);
 
         // Set initial etas to 0 for CL and V
 
-<<<<<<< HEAD
-            etas.push_back(0.1);
-            etas.push_back(0.1);
-
-            Value x = aux.negativeLogLikelihood(etas);
-=======
-        _etas.push_back(0.1);
-        //_etas.push_back(0.0);
-
-        Value x = aux.negativeLogLikelihood(_etas);
->>>>>>> 9deb1a84
+        etas.push_back(0.1);
+        etas.push_back(0.1);
+
+        Value x = aux.negativeLogLikelihood(etas);
 
         // We compute the expected result
 
-<<<<<<< HEAD
-            double expectedSampleValue = 201.1;
-            double omegaAdd = static_cast<double>(omega.rows()) * log(2 * PI) + log(omega.determinant());
-=======
-        // Prior: 0.5 * (_etas.transpose() * m_inverseOmega * _etas + m_omegaAdd)
-        // m_omega = m_omegaAdd(static_cast<double>(_omega.rows()) * log(2 * PI) + log(_omega.determinant()))
-        // sample likelihood: - _residualErrorModel.calculateSampleLikelihood(_expected, _observed.getValue());
         double expectedSampleValue = 201.1;
         double omegaAdd = static_cast<double>(omega.rows()) * log(2 * PI) + log(omega.determinant());
->>>>>>> 9deb1a84
 
         EigenVector etasmd(1);
         etasmd[0] = 0.1;
 
-<<<<<<< HEAD
-            double expectedValue = 0.5 * (etasmd.transpose() * omega.inverse() * etasmd + omegaAdd) -
-                    residualErrorModel[0]->calculateSampleLikelihood(expectedSampleValue, s0.getValue()) - residualErrorModel[1]->calculateSampleLikelihood(expectedSampleValue, s1.getValue());   //WE CAN NOT USE 2.0 * m_residual... as they are 2 different analytes
-            fructose_assert_double_eq(x, expectedValue);
-=======
         double expectedValue =
                 0.5 * (etasmd.transpose() * omega.inverse() * etasmd + omegaAdd)
-                - m_residualErrorModel[0]->calculateSampleLikelihood(expectedSampleValue, s0.getValue())
-                - m_residualErrorModel[1]->calculateSampleLikelihood(
+                - residualErrorModel[0]->calculateSampleLikelihood(expectedSampleValue, s0.getValue())
+                - residualErrorModel[1]->calculateSampleLikelihood(
                         expectedSampleValue,
                         s1.getValue()); //WE CAN NOT USE 2.0 * m_residual... as they are 2 different analytes
         fructose_assert_double_eq(x, expectedValue);
->>>>>>> 9deb1a84
     }
 
 
@@ -1724,96 +1057,48 @@
         Tucuxi::Core::SampleEvent s5(date5, 100.0);
         sampleSeries1.push_back(s5);
 
-<<<<<<< HEAD
-         samples.push_back(sampleSeries2);
-=======
-        _samples.push_back(sampleSeries2);
->>>>>>> 9deb1a84
+        samples.push_back(sampleSeries2);
 
 
         //definition of the intakes
 
 
-<<<<<<< HEAD
-        intakes.emplace_back(DateTime(date::year_month_day(date::year(2017), date::month(6), date::day(6)),
-                                      Duration(std::chrono::hours(8), std::chrono::minutes(30), std::chrono::seconds(0))),
-                             Duration(),
-                             DoseValue(200.0),
-                             TucuUnit("mg"),
-                             Duration(std::chrono::hours(24)),
-                             getBolusFormulationAndRoute(),
-                             getBolusFormulationAndRoute().getAbsorptionModel(),
-                             Duration(std::chrono::minutes(20)),
-                             static_cast<int>(CYCLE_SIZE));
-
-        intakes.emplace_back(DateTime(date::year_month_day(date::year(2017), date::month(6), date::day(7)),
-                                      Duration(std::chrono::hours(8), std::chrono::minutes(30), std::chrono::seconds(0))),
-                             Duration(),
-                             DoseValue(200.0),
-                             TucuUnit("mg"),
-                             Duration(std::chrono::hours(24)),
-                             getBolusFormulationAndRoute(),
-                             getBolusFormulationAndRoute().getAbsorptionModel(),
-                             Duration(std::chrono::minutes(20)),
-
-                             static_cast<int>(CYCLE_SIZE));
-        std::shared_ptr<Tucuxi::Core::IntakeIntervalCalculator> calculator = std::make_shared<Tucuxi::Core::ConstantEliminationBolus>();
+        intakes.emplace_back(
+                DateTime(
+                        date::year_month_day(date::year(2017), date::month(6), date::day(6)),
+                        Duration(std::chrono::hours(8), std::chrono::minutes(30), std::chrono::seconds(0))),
+                Duration(),
+                DoseValue(200.0),
+                TucuUnit("mg"),
+                Duration(std::chrono::hours(24)),
+                getBolusFormulationAndRoute(),
+                getBolusFormulationAndRoute().getAbsorptionModel(),
+                Duration(std::chrono::minutes(20)),
+                static_cast<int>(CYCLE_SIZE));
+
+        intakes.emplace_back(
+                DateTime(
+                        date::year_month_day(date::year(2017), date::month(6), date::day(7)),
+                        Duration(std::chrono::hours(8), std::chrono::minutes(30), std::chrono::seconds(0))),
+                Duration(),
+                DoseValue(200.0),
+                TucuUnit("mg"),
+                Duration(std::chrono::hours(24)),
+                getBolusFormulationAndRoute(),
+                getBolusFormulationAndRoute().getAbsorptionModel(),
+                Duration(std::chrono::minutes(20)),
+
+                static_cast<int>(CYCLE_SIZE));
+        std::shared_ptr<Tucuxi::Core::IntakeIntervalCalculator> calculator =
+                std::make_shared<Tucuxi::Core::ConstantEliminationBolus>();
         intakes[0].setCalculator(calculator);
         intakes[1].setCalculator(calculator);
-=======
-        _intakes.emplace_back(
-                DateTime(
-                        date::year_month_day(date::year(2017), date::month(6), date::day(6)),
-                        Duration(std::chrono::hours(8), std::chrono::minutes(30), std::chrono::seconds(0))),
-                Duration(),
-                DoseValue(200.0),
-                TucuUnit("mg"),
-                Duration(std::chrono::hours(24)),
-                getBolusFormulationAndRoute(),
-                getBolusFormulationAndRoute().getAbsorptionModel(),
-                Duration(std::chrono::minutes(20)),
-                static_cast<int>(CYCLE_SIZE));
-
-        _intakes.emplace_back(
-                DateTime(
-                        date::year_month_day(date::year(2017), date::month(6), date::day(7)),
-                        Duration(std::chrono::hours(8), std::chrono::minutes(30), std::chrono::seconds(0))),
-                Duration(),
-                DoseValue(200.0),
-                TucuUnit("mg"),
-                Duration(std::chrono::hours(24)),
-                getBolusFormulationAndRoute(),
-                getBolusFormulationAndRoute().getAbsorptionModel(),
-                Duration(std::chrono::minutes(20)),
-
-                static_cast<int>(CYCLE_SIZE));
-        std::shared_ptr<Tucuxi::Core::IntakeIntervalCalculator> calculator =
-                std::make_shared<Tucuxi::Core::ConstantEliminationBolus>();
-        _intakes[0].setCalculator(calculator);
-        _intakes[1].setCalculator(calculator);
->>>>>>> 9deb1a84
 
 
         //Definition of the parameters
 
 
         Tucuxi::Core::ParameterDefinitions parameterDefs;
-<<<<<<< HEAD
-        parameterDefs.push_back(std::unique_ptr<Tucuxi::Core::ParameterDefinition>(new Tucuxi::Core::ParameterDefinition("TestA0", 1.0, Tucuxi::Core::ParameterVariabilityType::Additive)));
-        parameterDefs.push_back(std::unique_ptr<Tucuxi::Core::ParameterDefinition>(new Tucuxi::Core::ParameterDefinition("TestR0", 0.0, Tucuxi::Core::ParameterVariabilityType::None)));
-        parameterDefs.push_back(std::unique_ptr<Tucuxi::Core::ParameterDefinition>(new Tucuxi::Core::ParameterDefinition("TestS0", 0.1, Tucuxi::Core::ParameterVariabilityType::None)));
-        parameterDefs.push_back(std::unique_ptr<Tucuxi::Core::ParameterDefinition>(new Tucuxi::Core::ParameterDefinition("TestM0", 0.0, Tucuxi::Core::ParameterVariabilityType::None)));
-        parameterDefs.push_back(std::unique_ptr<Tucuxi::Core::ParameterDefinition>(new Tucuxi::Core::ParameterDefinition("TestA1", 10.0, Tucuxi::Core::ParameterVariabilityType::Additive)));
-        parameterDefs.push_back(std::unique_ptr<Tucuxi::Core::ParameterDefinition>(new Tucuxi::Core::ParameterDefinition("TestR1", 0.0, Tucuxi::Core::ParameterVariabilityType::None)));
-        parameterDefs.push_back(std::unique_ptr<Tucuxi::Core::ParameterDefinition>(new Tucuxi::Core::ParameterDefinition("TestS1", 0.0, Tucuxi::Core::ParameterVariabilityType::None)));
-        parameterDefs.push_back(std::unique_ptr<Tucuxi::Core::ParameterDefinition>(new Tucuxi::Core::ParameterDefinition("TestM1", 0.0, Tucuxi::Core::ParameterVariabilityType::None)));
-        Tucuxi::Core::ParameterSetEvent parameterset(DateTime::now(), parameterDefs);
-        parameters.addParameterSetEvent(parameterset);
-
-
-
-            Tucuxi::Core::MultiLikelihood aux(omega, residualErrorModel, samples, intakes, parameters, concentrationCalculator);
-=======
         parameterDefs.push_back(
                 std::unique_ptr<Tucuxi::Core::ParameterDefinition>(new Tucuxi::Core::ParameterDefinition(
                         "TestA0", 1.0, Tucuxi::Core::ParameterVariabilityType::Additive)));
@@ -1832,78 +1117,24 @@
                 new Tucuxi::Core::ParameterDefinition("TestS1", 0.0, Tucuxi::Core::ParameterVariabilityType::None)));
         parameterDefs.push_back(std::unique_ptr<Tucuxi::Core::ParameterDefinition>(
                 new Tucuxi::Core::ParameterDefinition("TestM1", 0.0, Tucuxi::Core::ParameterVariabilityType::None)));
-        Tucuxi::Core::ParameterSetEvent parameters(DateTime::now(), parameterDefs);
-        Tucuxi::Core::ParameterSetSeries parametersSeries;
-        parametersSeries.addParameterSetEvent(parameters);
-
-
-        //Definition of the Concentration Calculator
-
-        //Tucuxi::Core::MultiConcentrationPredictionPtr predictionPtr;
-        /*{
-            predictionPtr = std::make_unique<Tucuxi::Core::MultiConcentrationPrediction>();
-
-            DateTime recordFrom = date::year_month_day(date::year(2018), date::month(9), date::day(1));
-            DateTime recordTo = recordFrom + interval;
-
-            Tucuxi::Core::IntakeSeries intakeSeries;
-            std::shared_ptr<IntakeIntervalCalculator> calculator2 = std::make_shared<ConstantEliminationBolus>();
-            intakeEvent.setCalculator(calculator2);
-            intakeSeries.push_back(intakeEvent);
-            Tucuxi::Core::IMultiConcentrationCalculator *concentrationCalculator = new Tucuxi::Core::MultiConcentrationCalculator();
-            auto status = concentrationCalculator->computeConcentrations(
-                predictionPtr,
-                false,
-                recordFrom,
-                recordTo,
-                intakeSeries,
-                _parameters);
-            delete concentrationCalculator;
-            fructose_assert_eq(status, ComputingStatus::Ok);
-
-    #if 0
-            for (int i = 0; i<nbPoints; i++) {
-                std::cout << i << ":" << predictionPtr->getValues()[0][i] << std::endl;
-            }
-    #endif
-        }
-        */
+        Tucuxi::Core::ParameterSetEvent parameterset(DateTime::now(), parameterDefs);
+        parameters.addParameterSetEvent(parameterset);
 
 
 
         Tucuxi::Core::MultiLikelihood aux(
-                omega, m_residualErrorModel, _samples, _intakes, _parameters, _concentrationCalculator);
->>>>>>> 9deb1a84
+                omega, residualErrorModel, samples, intakes, parameters, concentrationCalculator);
 
         // Set initial etas to 0 for CL and V
 
-<<<<<<< HEAD
-            etas.push_back(0.1);
-            etas.push_back(0.1);
-
-            Value x = aux.negativeLogLikelihood(etas);
-=======
-        _etas.push_back(0.1);
-        //_etas.push_back(0.0);
-
-        Value x = aux.negativeLogLikelihood(_etas);
->>>>>>> 9deb1a84
+        etas.push_back(0.1);
+        etas.push_back(0.1);
+
+        Value x = aux.negativeLogLikelihood(etas);
 
         // We compute the expected result
 
-<<<<<<< HEAD
-
-            double expectedSampleValue1 = 121.1;
-            double expectedSampleValue2 = 41.1;
-            double expectedSampleValue3 = 21.1;
-            double expectedSampleValue4 = 1211;
-            double expectedSampleValue5 = 411;
-            double expectedSampleValue6 = 211;
-            double omegaAdd = static_cast<double>(omega.rows()) * log(2 * PI) + log(omega.determinant());
-=======
-        // Prior: 0.5 * (_etas.transpose() * m_inverseOmega * _etas + m_omegaAdd)
-        // m_omega = m_omegaAdd(static_cast<double>(_omega.rows()) * log(2 * PI) + log(_omega.determinant()))
-        // sample likelihood: - _residualErrorModel.calculateSampleLikelihood(_expected, _observed.getValue());
+
         double expectedSampleValue1 = 121.1;
         double expectedSampleValue2 = 41.1;
         double expectedSampleValue3 = 21.1;
@@ -1911,53 +1142,27 @@
         double expectedSampleValue5 = 411;
         double expectedSampleValue6 = 211;
         double omegaAdd = static_cast<double>(omega.rows()) * log(2 * PI) + log(omega.determinant());
->>>>>>> 9deb1a84
 
         EigenVector etasmd(1);
         etasmd[0] = 0.1;
 
-<<<<<<< HEAD
-            double expectedValue = 0.5 * (etasmd.transpose() * omega.inverse() * etasmd + omegaAdd) -
-                    residualErrorModel[0]->calculateSampleLikelihood(expectedSampleValue1, s0.getValue()) - residualErrorModel[0]->calculateSampleLikelihood(expectedSampleValue2, s1.getValue() -residualErrorModel[0]->calculateSampleLikelihood(expectedSampleValue3, s2.getValue()) - residualErrorModel[1]->calculateSampleLikelihood(expectedSampleValue4, s3.getValue()) - residualErrorModel[1]->calculateSampleLikelihood(expectedSampleValue5, s4.getValue()) -residualErrorModel[1]->calculateSampleLikelihood(expectedSampleValue6, s5.getValue()));
-            fructose_assert_double_eq(x, expectedValue);
-    }
-
-
-=======
-        double expectedValue = 0.5 * (etasmd.transpose() * omega.inverse() * etasmd + omegaAdd)
-                               - m_residualErrorModel[0]->calculateSampleLikelihood(expectedSampleValue1, s0.getValue())
-                               - m_residualErrorModel[0]->calculateSampleLikelihood(
-                                       expectedSampleValue2,
-                                       s1.getValue()
-                                               - m_residualErrorModel[0]->calculateSampleLikelihood(
-                                                       expectedSampleValue3, s2.getValue())
-                                               - m_residualErrorModel[1]->calculateSampleLikelihood(
-                                                       expectedSampleValue4, s3.getValue())
-                                               - m_residualErrorModel[1]->calculateSampleLikelihood(
-                                                       expectedSampleValue5, s4.getValue())
-                                               - m_residualErrorModel[1]->calculateSampleLikelihood(
-                                                       expectedSampleValue6, s5.getValue()));
+        double expectedValue =
+                0.5 * (etasmd.transpose() * omega.inverse() * etasmd + omegaAdd)
+                - residualErrorModel[0]->calculateSampleLikelihood(expectedSampleValue1, s0.getValue())
+                - residualErrorModel[0]->calculateSampleLikelihood(
+                        expectedSampleValue2,
+                        s1.getValue()
+                                - residualErrorModel[0]->calculateSampleLikelihood(expectedSampleValue3, s2.getValue())
+                                - residualErrorModel[1]->calculateSampleLikelihood(expectedSampleValue4, s3.getValue())
+                                - residualErrorModel[1]->calculateSampleLikelihood(expectedSampleValue5, s4.getValue())
+                                - residualErrorModel[1]->calculateSampleLikelihood(
+                                        expectedSampleValue6, s5.getValue()));
         fructose_assert_double_eq(x, expectedValue);
     }
-
-    /*     template<class CalculatorClass>
-     void testCalculator(const Tucuxi::Core::ParameterSetSeries &_parameters,
-                            double _dose,
-                            Tucuxi::Core::AbsorptionModel _route,
-                            std::chrono::hours _interval,
-                            std::chrono::seconds _infusionTime,
-                            CycleSize _nbPoints);
-
-*/
->>>>>>> 9deb1a84
 };
 
 } // namespace Core
 
-<<<<<<< HEAD
-
-
-}
-=======
-} // namespace Tucuxi
->>>>>>> 9deb1a84
+
+
+} // namespace Tucuxi