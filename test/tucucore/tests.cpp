--- conflicted
+++ resolved
@@ -359,7 +359,18 @@
     std::cout << "ConcentrationCalculator test succeeded\n";
 #endif
 
-<<<<<<< HEAD
+#if defined(test_multiconstanteliminationbolus) || !defined(DO_NOT_COMPILE_ALL_TESTS)
+    // --- ConcentrationCalculator --- //
+    TestMultiConstantEliminationBolus multiConstantEliminationBolusTests;
+    multiConstantEliminationBolusTests.add_test("multiConstant bolus test", &TestMultiConstantEliminationBolus::testMultiConstantEliminationBolus);
+
+    res = multiConstantEliminationBolusTests.run(argc, argv);
+    tot_res |= res;
+    if (res != 0) {
+        std::cerr << "MultiConstantEliminationBolus test failed\n";
+    }
+    std::cout << "MultiConstantEliminationBolus test succeeded\n";
+#endif
 
 #if defined(test_multiconcentrationcalculator) || !defined(DO_NOT_COMPILE_ALL_TESTS)
     // --- ConcentrationCalculator --- //
@@ -379,21 +390,7 @@
         std::cerr << "MultiConcentrationCalculator test failed\n";
     }
     std::cout << "MultiConcentrationCalculator test succeeded\n";
-=======
-#if defined(test_multiconstanteliminationbolus) || !defined(DO_NOT_COMPILE_ALL_TESTS)
-    // --- ConcentrationCalculator --- //
-    TestMultiConstantEliminationBolus multiConstantEliminationBolusTests;
-    multiConstantEliminationBolusTests.add_test("multiConstant bolus test", &TestMultiConstantEliminationBolus::testMultiConstantEliminationBolus);
-
-    res = multiConstantEliminationBolusTests.run(argc, argv);
-    tot_res |= res;
-    if (res != 0) {
-        std::cerr << "MultiConstantEliminationBolus test failed\n";
-    }
-    std::cout << "MultiConstantEliminationBolus test succeeded\n";
->>>>>>> 336b25f5
-#endif
-
+#endif
 #if defined(test_dosage) || !defined(DO_NOT_COMPILE_ALL_TESTS)
     // --- DOSAGE --- //
     TestDosage dosageTests;
