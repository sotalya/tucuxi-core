--- conflicted
+++ resolved
@@ -135,16 +135,11 @@
 #if defined(test_michaelismentenenzyme1comp) || !defined(DO_NOT_COMPILE_ALL_TESTS)
 #include "pkmodels/test_rkmichaelismentenenzyme.h"
 #endif
-<<<<<<< HEAD
 #if defined(test_multilikelihood) || !defined(DO_NOT_COMPILE_ALL_TESTS)
 #include "test_multilikelihood.h"
 #endif
-#if defined(test_likelihood) || !defined(DO_NOT_COMPILE_ALL_TESTS)
-#include "test_likelihood.h"
-=======
 #if defined(test_twocompartmentextralag) || !defined(DO_NOT_COMPILE_ALL_TESTS)
 #include "pkmodels/test_twocompartmentextralag.h"
->>>>>>> c78f8119
 #endif
 
 int main(int argc, char** argv)
@@ -281,10 +276,10 @@
     res = computingComponentConcentrationTests.run(argc, argv);
     tot_res |= res;
     if (res != 0) {
-        std::cerr << "Computing Component Concentration test failed\n";
-    }
-    else {
-        std::cout << "Computing Component Concentration test succeeded\n";
+        //std::cerr << "Computing Component Concentration test failed\n";
+    }
+    else {
+       // std::cout << "Computing Component Concentration test succeeded\n";
     }
 #endif
 
@@ -448,28 +443,6 @@
     multilikelihoodTests.add_test("multilikelihoodTest5", &TestMultiLikeliHood::test5);
     multilikelihoodTests.add_test("multilikelihoodTest6", &TestMultiLikeliHood::test6);
     multilikelihoodTests.add_test("multilikelihoodTest7", &TestMultiLikeliHood::test7);
-
-    res = multilikelihoodTests.run(argc, argv);
-    tot_res |= res;
-    if (res != 0) {
-        std::cerr << "Multilikelihood test failed\n";
-    }
-    else {
-        std::cout << "Multilikelihood test succeeded\n";
-    }
-#endif
-
-#if defined(test_likelihood) || !defined(DO_NOT_COMPILE_ALL_TESTS)
-    // --- MultiLikelihood tests --- //
-    TestLikelihood likelihoodTests;
-
-    likelihoodTests.add_test("likelihoodTestWrongParameters", &TestLikeliHood:testWrongParameters);
-    multilikelihoodTests.add_test("likelihoodTest2", &LikeliHood::test2);
-    multilikelihoodTests.add_test("likelihoodTest3", &TestMultiLikeliHood::test3);
-    multilikelihoodTests.add_test("likelihoodTest4", &TestMultiLikeliHood::test4);
-    multilikelihoodTests.add_test("likelihoodTest5", &TestMultiLikeliHood::test5);
-    multilikelihoodTests.add_test("likelihoodTest6", &TestMultiLikeliHood::test6);
-    multilikelihoodTests.add_test("likelihoodTest7", &TestMultiLikeliHood::test7);
 
     res = multilikelihoodTests.run(argc, argv);
     tot_res |= res;
