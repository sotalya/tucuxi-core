/*
* Copyright (C) 2017 Tucuxi SA
*/

#include <iostream>
#include <string>

#include "tucucommon/utils.h"
#include "tucucommon/loggerhelper.h"
#include "tucucore/dosage.h"

#include "test_dosage.h"
#include "test_intakeextractor.h"
#include "test_operation.h"
#include "test_operablegraphmanager.h"
#include "test_intakeintervalcalculator.h"
#include "test_concentrationcalculator.h"
#include "test_pkmodel.h"
#include "test_percentilecalculator.h"
#include "test_nonmemdrugs.h"

int main(int argc, char** argv)
{
    // Get application folder
    std::string appFolder = Tucuxi::Common::Utils::getAppFolder(argv);

    // Initialize our logger
    const std::string& fileName = Tucuxi::Common::Utils::strFormat("%s/TucuCore-Test.log", appFolder.c_str());
    Tucuxi::Common::LoggerHelper::init(fileName);

    int res = 0;

    TestIntervalCalculator calculatorsTests;

    // one compartment
    calculatorsTests.add_test("1 comp bolus single vs multiple test", &TestIntervalCalculator::test1compBolusSingleVsMultiple);
    calculatorsTests.add_test("1 comp extra single vs multiple test", &TestIntervalCalculator::test1compExtraSingleVsMultiple);
    calculatorsTests.add_test("1 comp infusion single vs multiple test", &TestIntervalCalculator::test1compInfusionSingleVsMultiple);

    // two compartment
    calculatorsTests.add_test("2 comp bolus single vs multiple test", &TestIntervalCalculator::test2compBolusSingleVsMultiple);
    calculatorsTests.add_test("2 comp extra single vs multiple test", &TestIntervalCalculator::test2compExtraSingleVsMultiple);
    calculatorsTests.add_test("2 comp infusion single vs multiple test", &TestIntervalCalculator::test2compInfusionSingleVsMultiple);

    // three compartment
    // TODO Active following test after fixing input parameters
#if 0
    calculatorsTests.add_test("3 comp bolus single vs multiple test", &TestIntervalCalculator::test3compBolusSingleVsMultiple);
    calculatorsTests.add_test("3 comp extra single vs multiple test", &TestIntervalCalculator::test3compExtraSingleVsMultiple);
    calculatorsTests.add_test("3 comp infusion single vs multiple test", &TestIntervalCalculator::test3compInfusionSingleVsMultiple);
#endif

    res = calculatorsTests.run(argc, argv);
    if (res != 0) {
        std::cerr << "Calculators test failed\n";
        exit(1);
    }
    std::cout << "Calculators test succeeded\n";

    // --- ConcentrationCalculator --- //
    TestConcentrationCalculator concentrationCalculatorTests;
    concentrationCalculatorTests.add_test("1 comp bolus test", &TestConcentrationCalculator::test1compBolus);
    concentrationCalculatorTests.add_test("1 comp extra test", &TestConcentrationCalculator::test1compExtra);
    concentrationCalculatorTests.add_test("1 comp infusion test", &TestConcentrationCalculator::test1compInfusion);
    concentrationCalculatorTests.add_test("2 comp bolus test", &TestConcentrationCalculator::test2compBolus);
    concentrationCalculatorTests.add_test("2 comp extra test", &TestConcentrationCalculator::test2compExtra);
    concentrationCalculatorTests.add_test("2 comp infusion test", &TestConcentrationCalculator::test2compInfusion);
    // TODO Active following test after fixing input parameters
#if 0
    concentrationCalculatorTests.add_test("3 comp bolus test", &TestConcentrationCalculator::test3compBolus);
    concentrationCalculatorTests.add_test("3 comp extra test", &TestConcentrationCalculator::test3compExtra);
    concentrationCalculatorTests.add_test("3 comp infusion test", &TestConcentrationCalculator::test3compInfusion);
#endif

    res = concentrationCalculatorTests.run(argc, argv);
    if (res != 0) {
        std::cerr << "ConcentrationCalculator test failed\n";
        exit(1);
    }
    std::cout << "ConcentrationCalculator test succeeded\n";

    // --- DOSAGE --- //
    TestDosage dosageTests;
    dosageTests.add_test("SingleDose test", &TestDosage::testSingleDose);
    dosageTests.add_test("LastingDose test", &TestDosage::testLastingDose);
    dosageTests.add_test("DailyDose test", &TestDosage::testDailyDose);
    dosageTests.add_test("WeeklyDose test", &TestDosage::testWeeklyDose);
    dosageTests.add_test("DosageTimeRange test", &TestDosage::testDosageTimeRange);

    res = dosageTests.run(argc, argv);
    if (res != 0) {
        std::cerr << "Dosage test failed\n";
        exit(1);
    }
    std::cout << "Dosage test succeeded\n";

    // --- INTAKE EXTRACTOR --- //
    TestIntakeExtractor intakeExtractorTests;
    intakeExtractorTests.add_test("OncePerWeek test", &TestIntakeExtractor::testOncePerWeek);
    intakeExtractorTests.add_test("OnceEveryTenDays test", &TestIntakeExtractor::testOnceEveryTenDays);
    intakeExtractorTests.add_test("OnceEvery36Hours test", &TestIntakeExtractor::testOnceEvery36Hours);
    intakeExtractorTests.add_test("FiveTimesEvery12Hours test", &TestIntakeExtractor::testFiveTimesEvery12Hours);
    intakeExtractorTests.add_test("FiveTimesEvery12HoursEarlyStop test", &TestIntakeExtractor::testFiveTimesEvery12HoursEarlyStop);
    intakeExtractorTests.add_test("TwiceEveryTenDays test", &TestIntakeExtractor::testTwiceEveryTenDays);
    intakeExtractorTests.add_test("OnceEveryDay test", &TestIntakeExtractor::testOnceEveryDay);
    intakeExtractorTests.add_test("ThreeTimesEveryDay test", &TestIntakeExtractor::testThreeTimesEveryDay);
    intakeExtractorTests.add_test("ComplexParallelSequence1 test", &TestIntakeExtractor::testComplexParallelSequence1);
    intakeExtractorTests.add_test("ComplexParallelSequence2 test", &TestIntakeExtractor::testComplexParallelSequence2);
    intakeExtractorTests.add_test("FullWeekExceptMonday test", &TestIntakeExtractor::testFullWeekExceptMonday);

    res = intakeExtractorTests.run(argc, argv);
    if (res != 0) {
        std::cerr << "IntakeExtractor test failed\n";
        exit(1);
    }
    std::cout << "IntakeExtractor test succeeded\n";

    // --- OPERATION --- //
    TestOperation operationTests;
    operationTests.add_test("OperationInput test", &TestOperation::testOperationInput);
    operationTests.add_test("HardcodedOperation test", &TestOperation::testHardcodedOperation);
    operationTests.add_test("JSOperation test", &TestOperation::testJSOperation);
    operationTests.add_test("DynamicOperation test", &TestOperation::testDynamicOperation);
    operationTests.add_test("Cockcroft-Gault general equation test", &TestOperation::testCockcroftGaultGeneral);
    operationTests.add_test("Cockcroft-Gault IBW equation test", &TestOperation::testCockcroftGaultIBW);
    operationTests.add_test("Cockcroft-Gault Adjusted IBW equation test", &TestOperation::testCockcroftGaultAdjIBW);
    operationTests.add_test("MDRD test", &TestOperation::testMDRD);
    operationTests.add_test("CKD-EPI test", &TestOperation::testCKD_EPI);
    operationTests.add_test("Schwartz test", &TestOperation::testSchwartz);
    operationTests.add_test("Jelliffe test", &TestOperation::testJelliffe);
    operationTests.add_test("Salazar-Corcoran test", &TestOperation::testSalazarCorcoran);

    res = operationTests.run(argc, argv);
    if (res != 0) {
        std::cerr << "Operation test failed\n";
        exit(1);
    }
    std::cout << "Operation test succeeded\n";

    // --- PkModel --- //
    TestPkModel pkmodelTest;
    pkmodelTest.add_test("testPkModelFunctions test", &TestPkModel::testPkModelFunctions);

    res = pkmodelTest.run(argc, argv);
    if (res != 0) {
        std::cerr << "PkModel test failed\n";
        exit(1);
    }
    std::cout << "PkModel test succeeded\n";

<<<<<<< HEAD
=======

    // --- OperableGraphManager --- //
    TestOpGraph opGraphTetst;
    opGraphTetst.add_test("testOperableFunctions", &TestOpGraph::testOperableFunctions);
    opGraphTetst.add_test("testOperableCockcroftGaultIBW", &TestOpGraph::testOperableCockcroftGaultIBW);
    opGraphTetst.add_test("testOperableCyclic", &TestOpGraph::testOperableCyclic);

    res = opGraphTetst.run(argc, argv);

    if (res != 0) {
        std::cerr << "Operable Graph Manager test failed\n";
        exit(1);
    }
    std::cout << "Operable Graph Manager test succeeded\n";

>>>>>>> 589099af
    TestPercentileCalculator percentileCalculatorTests;

    // one compartment
    percentileCalculatorTests.add_test("test1", &TestPercentileCalculator::test1);

    res = percentileCalculatorTests.run(argc, argv);
    if (res != 0) {
        std::cerr << "Percentile Calculators test failed\n";
        exit(1);
    }
    std::cout << "Percentile Calculators test succeeded\n";

    TestNonMemDrugs nonMemDrugsTests;

    // one compartment
    nonMemDrugsTests.add_test("testImatinib", &TestNonMemDrugs::testImatinib);

    res = nonMemDrugsTests.run(argc, argv);
    if (res != 0) {
        std::cerr << "NonMem Drugs test failed\n";
        exit(1);
    }
    std::cout << "NonMem Drugs test succeeded\n";

    return 0;
}<|MERGE_RESOLUTION|>--- conflicted
+++ resolved
@@ -148,8 +148,6 @@
     }
     std::cout << "PkModel test succeeded\n";
 
-<<<<<<< HEAD
-=======
 
     // --- OperableGraphManager --- //
     TestOpGraph opGraphTetst;
@@ -165,7 +163,6 @@
     }
     std::cout << "Operable Graph Manager test succeeded\n";
 
->>>>>>> 589099af
     TestPercentileCalculator percentileCalculatorTests;
 
     // one compartment
@@ -177,6 +174,9 @@
         exit(1);
     }
     std::cout << "Percentile Calculators test succeeded\n";
+
+
+
 
     TestNonMemDrugs nonMemDrugsTests;
 
@@ -190,5 +190,6 @@
     }
     std::cout << "NonMem Drugs test succeeded\n";
 
+
     return 0;
 }