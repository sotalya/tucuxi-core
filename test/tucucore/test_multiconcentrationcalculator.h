--- conflicted
+++ resolved
@@ -16,7 +16,6 @@
 #include "tucucore/intakeextractor.h"
 #include "tucucore/intakeintervalcalculator.h"
 #include "tucucore/concentrationcalculator.h"
-#include "tucucore/multiconcentrationcalculator.h"
 #include "tucucore/pkmodels/onecompartmentbolus.h"
 #include "tucucore/pkmodels/onecompartmentinfusion.h"
 #include "tucucore/pkmodels/onecompartmentextra.h"
@@ -28,7 +27,6 @@
 #include "tucucore/pkmodels/threecompartmentextra.h"
 #include "pkmodels/constanteliminationbolus.h"
 #include "pkmodels/multiconstanteliminationbolus.h"
-
 
 using namespace Tucuxi::Core;
 
@@ -349,7 +347,6 @@
     void testMultiConcentrationCalculator(const std::string& /* _testName */)
     {
         Tucuxi::Core::ParameterDefinitions parameterDefs;
-<<<<<<< HEAD
         parameterDefs.push_back(std::unique_ptr<Tucuxi::Core::ParameterDefinition>(new Tucuxi::Core::ParameterDefinition("TestA0", 1.0, Tucuxi::Core::ParameterVariabilityType::None)));
         parameterDefs.push_back(std::unique_ptr<Tucuxi::Core::ParameterDefinition>(new Tucuxi::Core::ParameterDefinition("TestR0", 2.0, Tucuxi::Core::ParameterVariabilityType::None)));
         parameterDefs.push_back(std::unique_ptr<Tucuxi::Core::ParameterDefinition>(new Tucuxi::Core::ParameterDefinition("TestS0", 0.03, Tucuxi::Core::ParameterVariabilityType::None)));
@@ -358,18 +355,11 @@
         parameterDefs.push_back(std::unique_ptr<Tucuxi::Core::ParameterDefinition>(new Tucuxi::Core::ParameterDefinition("TestR1", 20.0, Tucuxi::Core::ParameterVariabilityType::None)));
         parameterDefs.push_back(std::unique_ptr<Tucuxi::Core::ParameterDefinition>(new Tucuxi::Core::ParameterDefinition("TestS1", 0.003, Tucuxi::Core::ParameterVariabilityType::None)));
         parameterDefs.push_back(std::unique_ptr<Tucuxi::Core::ParameterDefinition>(new Tucuxi::Core::ParameterDefinition("TestM1", 40.0, Tucuxi::Core::ParameterVariabilityType::None)));
-        Tucuxi::Core::ParameterSetEvent parameters(DateTime(), parameterDefs);
-=======
-        parameterDefs.push_back(std::unique_ptr<Tucuxi::Core::ParameterDefinition>(new Tucuxi::Core::ParameterDefinition("TestA", 0.0, Tucuxi::Core::ParameterVariabilityType::None)));
-        parameterDefs.push_back(std::unique_ptr<Tucuxi::Core::ParameterDefinition>(new Tucuxi::Core::ParameterDefinition("TestR", 0.0, Tucuxi::Core::ParameterVariabilityType::None)));
-        parameterDefs.push_back(std::unique_ptr<Tucuxi::Core::ParameterDefinition>(new Tucuxi::Core::ParameterDefinition("TestS", 0.0, Tucuxi::Core::ParameterVariabilityType::None)));
-        parameterDefs.push_back(std::unique_ptr<Tucuxi::Core::ParameterDefinition>(new Tucuxi::Core::ParameterDefinition("TestM", 1.0, Tucuxi::Core::ParameterVariabilityType::None)));
-        Tucuxi::Core::ParameterSetEvent parameters(DateTime::now(), parameterDefs);
->>>>>>> 899692bd
-        Tucuxi::Core::ParameterSetSeries parametersSeries;
-        parametersSeries.addParameterSetEvent(parameters);
-
-        testCalculator<Tucuxi::Core::MultiConstantEliminationBolus>(
+        Tucuxi::Core::ParameterSetEvent parameters(DateTime::now(), parameterDefs);
+        Tucuxi::Core::ParameterSetSeries parametersSeries;
+        parametersSeries.addParameterSetEvent(parameters);
+
+        testCalculator<Tucuxi::Core::ConstantEliminationBolus>(
             parametersSeries,
             400.0,
             Tucuxi::Core::AbsorptionModel::Extravascular,
@@ -574,32 +564,6 @@
     }
 
 
-<<<<<<< HEAD
-=======
-    void testMultiConstantEliminationBolus(const std::string& /* _testName */)
-    {
-        Tucuxi::Core::ParameterDefinitions parameterDefs;
-        // TODO : Modify these parameters
-        parameterDefs.push_back(std::unique_ptr<Tucuxi::Core::ParameterDefinition>(new Tucuxi::Core::ParameterDefinition("F", 2, Tucuxi::Core::ParameterVariabilityType::None)));
-        parameterDefs.push_back(std::unique_ptr<Tucuxi::Core::ParameterDefinition>(new Tucuxi::Core::ParameterDefinition("V1", 340, Tucuxi::Core::ParameterVariabilityType::None)));
-        parameterDefs.push_back(std::unique_ptr<Tucuxi::Core::ParameterDefinition>(new Tucuxi::Core::ParameterDefinition("Ke", 0.0444294, Tucuxi::Core::ParameterVariabilityType::None)));
-        parameterDefs.push_back(std::unique_ptr<Tucuxi::Core::ParameterDefinition>(new Tucuxi::Core::ParameterDefinition("K12", 0.0588235, Tucuxi::Core::ParameterVariabilityType::None)));
-        parameterDefs.push_back(std::unique_ptr<Tucuxi::Core::ParameterDefinition>(new Tucuxi::Core::ParameterDefinition("K21", 0.0584795, Tucuxi::Core::ParameterVariabilityType::None)));
-        parameterDefs.push_back(std::unique_ptr<Tucuxi::Core::ParameterDefinition>(new Tucuxi::Core::ParameterDefinition("K13", 0.0882353, Tucuxi::Core::ParameterVariabilityType::None)));
-        parameterDefs.push_back(std::unique_ptr<Tucuxi::Core::ParameterDefinition>(new Tucuxi::Core::ParameterDefinition("K31", 0.0877193, Tucuxi::Core::ParameterVariabilityType::None)));
-        Tucuxi::Core::ParameterSetEvent parameters(DateTime::now(), parameterDefs);
-        Tucuxi::Core::ParameterSetSeries parametersSeries;
-        parametersSeries.addParameterSetEvent(parameters);
-
-        testCalculator<Tucuxi::Core::MultiConstantEliminationBolus>(
-            parametersSeries,
-            400.0,
-            Tucuxi::Core::AbsorptionModel::Intravascular,
-            12h,
-            1h,
-            CYCLE_SIZE);
-    }
->>>>>>> 899692bd
 };
 
 }
