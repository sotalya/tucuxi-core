--- conflicted
+++ resolved
@@ -1,44 +1,33 @@
 
 #include <iostream>
 #include <string>
+
+#include "tucucommon/utils.h"
 
 #include "test_componentmanager.h"
 #include "test_logger.h"
 
 int main(int argc, char** argv) 
 {
-<<<<<<< HEAD
-	TestComponentManager componentManagerTests;
-	componentManagerTests.add_test("CreateComponent", &TestComponentManager::createComponent);
-	int res = componentManagerTests.run(argc, argv);
-	if (res != 0) {
-        printf("ComponentManager test failed!");
-		return 1;
-	}
-
-	TestLogger loggerTests;
-	loggerTests.add_test("Logger-basic", &TestLogger::basic);
-    loggerTests.add_test("Logger-crashes", &TestLogger::crashes);
-    res = loggerTests.run(argc, argv);
-    if (res != 0) {
-        printf("Logger test failed!");
-        return 1;
-    }
-    return 0;
-=======
-    // Get path of executable
-    std::string::size_type found = std::string(argv[0]).find_last_of("/\\");
-    std::string path = std::string(argv[0]).substr(0,found);
+    // Get application folder
+    std::string appFolder = Tucuxi::Common::Utils::getAppFolder(argv);
 
     TestComponentManager componentManagerTests;
     componentManagerTests.add_test("CreateComponent", &TestComponentManager::createComponent);
     int res = componentManagerTests.run(argc, argv);
     if (res != 0) {
-            return res;
+        printf("ComponentManager test failed");
+        return 1;
     }
 
-    TestLogger loggerTests;
+    TestLogger loggerTests(appFolder);
     loggerTests.add_test("Logger-basic", &TestLogger::basic);
-    return loggerTests.run(argc, argv);
->>>>>>> 45488777
+    loggerTests.add_test("Logger-crashes", &TestLogger::crashes);
+    res = loggerTests.run(argc, argv);
+    if (res != 0) {
+        printf("Logger test failed");
+        return 1;
+    }
+
+    return 0;
 }