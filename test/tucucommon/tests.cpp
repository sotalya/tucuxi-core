--- conflicted
+++ resolved
@@ -73,13 +73,8 @@
         printf("Date and time test failed");
         exit(1);
     }
-<<<<<<< HEAD
-/*
-    TestXml xmlTests;
-=======
 
     TestXml xmlTests(appFolder);
->>>>>>> 4d98fc41
     xmlTests.add_test("XML-read", &TestXml::read);
     xmlTests.add_test("XML-write", &TestXml::write);
     xmlTests.add_test("XML-files", &TestXml::files);
@@ -88,6 +83,5 @@
         printf("XML test failed");
         exit(1);
     }
-*/
     return 0;
 }