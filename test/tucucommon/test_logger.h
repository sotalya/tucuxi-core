--- conflicted
+++ resolved
@@ -62,19 +62,5 @@
         diff = std::regex_match (str, std::regex("\\[[0-9\\-\\:\\.\\ ]*\\] \\[m_logger\\] \\[critical\\] Tcho les topiots"));
         fructose_assert(diff != 0);
     }
-<<<<<<< HEAD
 
-    void logMyClass(const std::string& _testName)
-    {
-        std::cout << _testName << std::endl;
-
-        //Tucuxi::Common::LoggerHelper logger;
-        //some_class c;
-        //logger.info("Logging a custom class with operator<<: {}", c);
-        //logger.debug(c);
-
-        // Todo: Check content of log file...
-    }
-=======
->>>>>>> 1f73f2e7
  };