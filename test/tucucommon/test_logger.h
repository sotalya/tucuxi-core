
#include <sstream>
#include <string>
#include <iostream>
#include <stdio.h>
#include <regex>

#include "fructose/fructose.h"

#include "tucucommon/loggerhelper.h"

class some_class {};
std::ostream& operator<<(std::ostream& os, const some_class& c)
{ 
    return os << "some_class"; 
}

struct TestLogger : public fructose::test_base<TestLogger> 
{
    void basic(const std::string& _testName)
    {
        std::cout << _testName << std::endl;

<<<<<<< HEAD
        Tucuxi::Common::LoggerHelper::init("");
        Tucuxi::Common::LoggerHelper logger;

=======
        Tucuxi::Common::Logger logger("/home/mylag/reds/Tucuxi/tucuxi/bin/MyLogFile.txt");
>>>>>>> eda7da82
        logger.debug("Tcho les topiots");
        logger.info("Tcho les {}", "topiots");
        logger.warn("{} + {} = {}", 2, 2, 4);
        logger.error("Tcho les topiots");
        logger.critical("Tcho les topiots");

        // Check content of log file :
        std::ifstream infile("/home/mylag/reds/Tucuxi/tucuxi/bin/MyLogFile.txt");

        std::string str;

        int diff = 0;

        std::getline(infile, str);
        diff = std::regex_match (str, std::regex("\\[[0-9\\-\\:\\.\\ ]*\\] \\[m_logger\\] \\[debug\\] Tcho les topiots"));
        fructose_assert(diff != 0);

        std::getline(infile, str);
        diff = std::regex_match (str, std::regex("\\[[0-9\\-\\:\\.\\ ]*\\] \\[m_logger\\] \\[error\\] Tcho les topiots"));
        fructose_assert(diff != 0);

        std::getline(infile, str);
        diff = std::regex_match (str, std::regex("\\[[0-9\\-\\:\\.\\ ]*\\] \\[m_logger\\] \\[critical\\] Tcho les topiots"));
        fructose_assert(diff != 0);
    }

    void logMyClass(const std::string& _testName)
    {
        std::cout << _testName << std::endl;

<<<<<<< HEAD
        Tucuxi::Common::LoggerHelper logger;
=======
        Tucuxi::Common::Logger logger("/home/mylag/reds/Tucuxi/tucuxi/bin/MyLogFile.txt");
>>>>>>> eda7da82
        some_class c;
        //logger.info("Logging a custom class with operator<<: {}", c);
        //logger.debug(c);

        // Todo: Check content of log file...
    }
 };<|MERGE_RESOLUTION|>--- conflicted
+++ resolved
@@ -21,13 +21,9 @@
     {
         std::cout << _testName << std::endl;
 
-<<<<<<< HEAD
-        Tucuxi::Common::LoggerHelper::init("");
+        Tucuxi::Common::LoggerHelper::init("/home/mylag/reds/Tucuxi/tucuxi/bin/MyLogFile.txt");
+
         Tucuxi::Common::LoggerHelper logger;
-
-=======
-        Tucuxi::Common::Logger logger("/home/mylag/reds/Tucuxi/tucuxi/bin/MyLogFile.txt");
->>>>>>> eda7da82
         logger.debug("Tcho les topiots");
         logger.info("Tcho les {}", "topiots");
         logger.warn("{} + {} = {}", 2, 2, 4);
@@ -58,11 +54,7 @@
     {
         std::cout << _testName << std::endl;
 
-<<<<<<< HEAD
         Tucuxi::Common::LoggerHelper logger;
-=======
-        Tucuxi::Common::Logger logger("/home/mylag/reds/Tucuxi/tucuxi/bin/MyLogFile.txt");
->>>>>>> eda7da82
         some_class c;
         //logger.info("Logging a custom class with operator<<: {}", c);
         //logger.debug(c);
